server:
    bind:
        host: 0.0.0.0
        port: 5000
<<<<<<< HEAD
    url: http://localhost:5000/
=======
    url: http://localhost:5000
>>>>>>> 1384acec
    mimetype: application/json; charset=UTF-8
    encoding: utf-8
    language: en-US
    cors: true
    pretty_print: true
    limit: 10
    # templates: /path/to/templates

logging:
    level: ERROR
    #logfile: /tmp/pygeoapi.log

metadata:
    identification:
        title: pygeoapi default instance
        description: pygeoapi provides an API to geospatial data
        keywords:
            - geospatial
            - data
            - api
        keywords_type: theme
        terms_of_service: None
        url: http://example.org
    license:
        name: CC-BY 4.0 license
        url: https://creativecommons.org/licenses/by/4.0/
    provider:
        name: Organization Name
        url: https://github.com/geopython/pygeoapi
    contact:
        name: Lastname, Firstname
        position: Position Title
        address: Mailing Address
        city: City
        stateorprovince: Administrative Area
        postalcode: Zip or Postal Code
        country: Country
        phone: +xx-xxx-xxx-xxxx
        fax: +xx-xxx-xxx-xxxx
        email: you@example.org
        url: Contact URL
        hours: Hours of Service
        instructions: During hours of service.  Off on weekends.
        role: pointOfContact

datasets:
    obs:
        title: Observations
        description: Observations
        keywords:
            - observations
            - monitoring
        crs:
            - CRS84
        links:
            - type: text/csv
              rel: canonical
              title: data
              href: https://github.com/mapserver/mapserver/blob/branch-7-0/msautotest/wxs/data/obs.csv
              hreflang: en-US
            - type: text/csv
              rel: alternate
              title: data
              href: https://raw.githubusercontent.com/mapserver/mapserver/branch-7-0/msautotest/wxs/data/obs.csv
              hreflang: en-US
        extents:
            spatial:
                bbox: [-180,-90,180,90]
            temporal:
                begin: 2000-10-30T18:24:39Z
                end: 2007-10-30T08:57:29Z
        provider:
            name: CSV
            data: tests/data/obs.csv
            id_field: id
            geometry:
                x_field: long
                y_field: lat

    ne_110m_populated_places_simple:
        title: Populated Places
        description: Point symbols with name attributes. Includes all admin-0 capitals and some other major cities. We favor regional significance over population census in determining our selection of places. Use the scale rankings to filter the number of towns that appear on your map.
        keywords:
            - populated places
            - cities
            - towns
        crs:
            - CRS84
        links:
            - type: text/html
              rel: canonical
              title: information
              href: http://www.naturalearthdata.com/downloads/110m-cultural-vectors/110m-populated-places/
              hreflang: en-US
            - type: application/gzip
              rel: canonical
              title: download
              href: http://www.naturalearthdata.com/http//www.naturalearthdata.com/download/110m/cultural/ne_110m_populated_places_simple.zip
              hreflang: en-US
        extents:
            spatial:
                bbox: [-180,-90,180,90]
        provider:
            name: Elasticsearch
            data: http://localhost:9200/ne_110m_populated_places_simple/FeatureCollection
            id_field: geonameid

    lakes:
        title: Large Lakes
        description: lakes of the world, public domain
        keywords:
            - lakes
        crs:
            - CRS84
        links:
            - type: text/html
              rel: canonical
              title: information
              href: http://www.naturalearthdata.com/
              hreflang: en-US
        extents:
            spatial:
                bbox: [-180,-90,180,90]
            temporal:
                begin: 2011-11-11
                end: now  # or empty
        provider:
            name: GeoJSON
            data: tests/data/ne_110m_lakes.geojson
            id_field: id
     
    countries:
        title: Countries in the world
        description: Countries of the world
        keywords:
            - countries
            - natural eart
        crs:
            - CRS84
        links:
            - type: text/html
              rel: canonical
              title: information
              href: http://www.naturalearthdata.com/
              hreflang: en-US
        extents:
            spatial:
                bbox: [-180,-90,180,90]
            temporal:
                begin: None
                end: now  # or empty
        provider: 
            name: SQLite
            data: tests/data/ne_110m_admin_0_countries.sqlite
            id_field: ogc_fid
            table: ne_110m_admin_0_countries<|MERGE_RESOLUTION|>--- conflicted
+++ resolved
@@ -2,11 +2,7 @@
     bind:
         host: 0.0.0.0
         port: 5000
-<<<<<<< HEAD
     url: http://localhost:5000/
-=======
-    url: http://localhost:5000
->>>>>>> 1384acec
     mimetype: application/json; charset=UTF-8
     encoding: utf-8
     language: en-US
