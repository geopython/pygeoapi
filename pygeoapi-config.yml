server:
    host: localhost
    port: 5000
    basepath: /
    mimetype: application/json; charset=UTF-8
    encoding: utf-8
    language: en-US
    cors: true
    pretty_print: true
    limit: 10

logging:
    level: INFO
    #logfile: /tmp/pygeoapi.log

metadata:
    identification:
        title: pygeoapi default instance
        description: pygeoapi provides an API to geospatial data
        keywords:
            - geospatial
            - data
            - api
        keywords_type: theme
        terms_of_service: None
        url: http://example.org
    license:
        name: CC-BY 4.0 license
        url: https://creativecommons.org/licenses/by/4.0/
    provider:
        name: Organization Name
        url: https://github.com/geopython/pygeoapi
    contact:
        name: Lastname, Firstname
        position: Position Title
        address: Mailing Address
        city: City
        stateorprovince: Administrative Area
        postalcode: Zip or Postal Code
        country: Country
        phone: +xx-xxx-xxx-xxxx
        fax: +xx-xxx-xxx-xxxx
        email: you@example.org
        url: Contact URL
        hours: Hours of Service
        instructions: During hours of service.  Off on weekends.
        role: pointOfContact

datasets:
    obs:
        type: Point
        title: Observations
        description: Observations
        keywords:
            - observations
            - monitoring
        crs:
            - CRS84
        links:
            - type: text/csv
              description: data
              url: https://github.com/mapserver/mapserver/blob/branch-7-0/msautotest/wxs/data/obs.csv
            - type: text/csv
              description: data
              url: https://raw.githubusercontent.com/mapserver/mapserver/branch-7-0/msautotest/wxs/data/obs.csv
        extents:
            spatial:
                bbox: [-180,-90,180,90]
            temporal:
                begin: 2000-10-30T18:24:39Z
                end: 2007-10-30T08:57:29Z
        provider:
            name: CSV
            data: tests/data/obs.csv
            id_field: id

    landsat-aws:
        type: Polygon
        title: my dataset
        description: my dataset
        keywords:
            - kw1
            - kw2
        crs:
            - CRS84
        links:
            - type: text/html
              description: information
              url: http://example.org/dataset/index.html
            - type: application/gzip
              description: download
              url: http://example.org/dataset/data.tgz
        extents:
            spatial:
                bbox: [-180,-90,180,90]
            temporal:
                begin: 2011-11-11
                end: now  # or empty
        provider:
            name: Elasticsearch
            data: http://localhost:9200/index/type
            id_field: id_
    lakes:
        type: Polygon
        title: Large Lakes
        description: lakes of the world, public domain
        keywords:
            - lakes
        crs:
            - CRS84
        links:
            - type: text/html
              description: information
              url: http://www.naturalearthdata.com/
            - type: text/html
              description: download
              url: http://www.naturalearthdata.com/
        extents:
            spatial:
                bbox: [-180,-90,180,90]
            temporal:
                begin: 2011-11-11
                end: now  # or empty
<<<<<<< HEAD
        data: tests/data/ne_110m_lakes.geojson
 
    countries:
        type: Polygon
        provider: Sqlite
        id_field: ogc_fid  # null indicates use feature enumeration
        title: Countries
        description: Countries of the world
        keywords:
            - countries
            - natural eart
        crs:
            - CRS84
        links:
            - type: text/html
              description: information
              url: http://www.naturalearthdata.com/
            - type: text/html
              description: download
              url: http://www.naturalearthdata.com/
        extents:
            spatial:
                bbox: [-180,-90,180,90]
            temporal:
                begin: None
                end: now  # or empty
        data: tests/data/ne_110m_admin_0_countries.sqlite:ne_110m_admin_0_countries
        
=======
        provider:
            name: GeoJSON
            data: tests/data/ne_110m_lakes.geojson
            id_field: null  # null indicates use feature enumeration
>>>>>>> 3b754a06
<|MERGE_RESOLUTION|>--- conflicted
+++ resolved
@@ -121,38 +121,7 @@
             temporal:
                 begin: 2011-11-11
                 end: now  # or empty
-<<<<<<< HEAD
-        data: tests/data/ne_110m_lakes.geojson
- 
-    countries:
-        type: Polygon
-        provider: Sqlite
-        id_field: ogc_fid  # null indicates use feature enumeration
-        title: Countries
-        description: Countries of the world
-        keywords:
-            - countries
-            - natural eart
-        crs:
-            - CRS84
-        links:
-            - type: text/html
-              description: information
-              url: http://www.naturalearthdata.com/
-            - type: text/html
-              description: download
-              url: http://www.naturalearthdata.com/
-        extents:
-            spatial:
-                bbox: [-180,-90,180,90]
-            temporal:
-                begin: None
-                end: now  # or empty
-        data: tests/data/ne_110m_admin_0_countries.sqlite:ne_110m_admin_0_countries
-        
-=======
         provider:
             name: GeoJSON
             data: tests/data/ne_110m_lakes.geojson
             id_field: null  # null indicates use feature enumeration
->>>>>>> 3b754a06
