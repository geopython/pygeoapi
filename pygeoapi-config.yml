server:
    host: localhost
    port: 5000
    basepath: /
    mimetype: application/json; charset=UTF-8
    encoding: utf-8
    language: en-US
    cors: true
    pretty_print: true
    limit: 10

logging:
    level: INFO
    #logfile: /tmp/pygeoapi.log

metadata:
    identification:
<<<<<<< HEAD
        title: pygeoapi
        abstract:  pygeoapi provides an API to geospatial data
=======
        title: pygeoapi default instance
        description: pygeoapi provides an API to geospatial data
>>>>>>> 9bd30750
        keywords:
            - geospatial
            - data
            - api
        keywords_type: theme
<<<<<<< HEAD
        fees: None
        accessconstraints: None
=======
        terms_of_service: None
        url: http://example.org
    license:
        name: CC-BY 4.0 license
        url: https://creativecommons.org/licenses/by/4.0/
>>>>>>> 9bd30750
    provider:
        name: GeoPython
        url: https://github.com/geopython/pygeoapi
    contact:
        name: Lastname, Firstname
        position: Position Title
        address: Mailing Address
        city: City
        stateorprovince: Administrative Area
        postalcode: Zip or Postal Code
        country: Country
        phone: +xx-xxx-xxx-xxxx
        fax: +xx-xxx-xxx-xxxx
        email: you@example.org
        url: Contact URL
        hours: Hours of Service
        instructions: During hours of service.  Off on weekends.
        role: pointOfContact

datasets:
    obs:
        type: Point
        provider: CSV
        id_field: id
        title: Observations
        abstract: Observations
        keywords:
            - observations
            - monitoring
        crs:
            - CRS84
        links:
            - type: text/csv
              description: data
              url: https://github.com/mapserver/mapserver/blob/branch-7-0/msautotest/wxs/data/obs.csv
            - type: text/csv
              description: data
              url: https://raw.githubusercontent.com/mapserver/mapserver/branch-7-0/msautotest/wxs/data/obs.csv
        extents:
            spatial:
                bbox: [-180,-90,180,90]
            temporal:
                begin: 2000-10-30T18:24:39Z
                end: 2007-10-30T08:57:29Z
        data: tests/data/obs.csv
        
    countries:
        type: Polygons
        provider: Sqlite
        id_field: ogc_fid
        title: Natural Earth Countries
        abstract: Country data and information from Natural Earth dataset
        keywords:
            - country
            - countries
            - natural earth
        crs:
            - CRS84
        links:
            - type: information
              url: http://www.naturalearthdata.com/forums/topic/metadata-for-admin-o-countries-and-their-boundaries/
            - type: download
              url: http://www.naturalearthdata.com/http//www.naturalearthdata.com/download/110m/cultural/ne_110m_admin_0_countries.zip
        extents:
            spatial:
                bbox: [-180,-90,180,90]
            temporal:
                begin: 2000-10-30T18:24:39Z
                end: 2018-04-01T08:39:29Z
        data: tests/data/ne_110m_admin_0_countries.sqlite
    
    landsat-aws:
        type: Polygon
        provider: Elasticsearch
        id_field: id_
        title: my dataset
        abstract: my dataset
        keywords:
            - kw1
            - kw2
        crs:
            - CRS84
        links:
            - type: text/html
              description: information
              url: http://example.org/dataset/index.html
            - type: application/gzip
              description: download
              url: http://example.org/dataset/data.tgz
        extents:
            spatial:
                bbox: [-180,-90,180,90]
            temporal:
                begin: 2011-11-11
                end: now  # or empty
        data: http://localhost:9200/index/type
    lakes:
        type: Polygon
        provider: GeoJSON
        id_field: null  # null indicates use feature enumeration
        title: Large Lakes
        abstract: lakes of the world, public domain
        keywords:
            - lakes
        crs:
            - CRS84
        links:
            - type: text/html
              description: information
              url: http://www.naturalearthdata.com/
            - type: text/html
              description: download
              url: http://www.naturalearthdata.com/
        extents:
            spatial:
                bbox: [-180,-90,180,90]
            temporal:
                begin: 2011-11-11
                end: now  # or empty
        data: tests/data/ne_110m_lakes.geojson<|MERGE_RESOLUTION|>--- conflicted
+++ resolved
@@ -15,28 +15,18 @@
 
 metadata:
     identification:
-<<<<<<< HEAD
-        title: pygeoapi
-        abstract:  pygeoapi provides an API to geospatial data
-=======
         title: pygeoapi default instance
         description: pygeoapi provides an API to geospatial data
->>>>>>> 9bd30750
         keywords:
             - geospatial
             - data
             - api
         keywords_type: theme
-<<<<<<< HEAD
-        fees: None
-        accessconstraints: None
-=======
         terms_of_service: None
         url: http://example.org
     license:
         name: CC-BY 4.0 license
         url: https://creativecommons.org/licenses/by/4.0/
->>>>>>> 9bd30750
     provider:
         name: GeoPython
         url: https://github.com/geopython/pygeoapi
