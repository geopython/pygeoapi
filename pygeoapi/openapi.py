# =================================================================
#
# Authors: Tom Kralidis <tomkralidis@gmail.com>
#
# Copyright (c) 2019 Tom Kralidis
#
# Permission is hereby granted, free of charge, to any person
# obtaining a copy of this software and associated documentation
# files (the "Software"), to deal in the Software without
# restriction, including without limitation the rights to use,
# copy, modify, merge, publish, distribute, sublicense, and/or sell
# copies of the Software, and to permit persons to whom the
# Software is furnished to do so, subject to the following
# conditions:
#
# The above copyright notice and this permission notice shall be
# included in all copies or substantial portions of the Software.
#
# THE SOFTWARE IS PROVIDED "AS IS", WITHOUT WARRANTY OF ANY KIND,
# EXPRESS OR IMPLIED, INCLUDING BUT NOT LIMITED TO THE WARRANTIES
# OF MERCHANTABILITY, FITNESS FOR A PARTICULAR PURPOSE AND
# NONINFRINGEMENT. IN NO EVENT SHALL THE AUTHORS OR COPYRIGHT
# HOLDERS BE LIABLE FOR ANY CLAIM, DAMAGES OR OTHER LIABILITY,
# WHETHER IN AN ACTION OF CONTRACT, TORT OR OTHERWISE, ARISING
# FROM, OUT OF OR IN CONNECTION WITH THE SOFTWARE OR THE USE OR
# OTHER DEALINGS IN THE SOFTWARE.
#
# =================================================================

from copy import deepcopy
import logging

import click
import yaml

from pygeoapi.plugin import load_plugin
from pygeoapi.util import yaml_load

LOGGER = logging.getLogger(__name__)

# TODO: handle this better once schemas are public/final
# allow also for schema caching
OPENAPI_YAML = {
    'oapif': 'https://raw.githubusercontent.com/opengeospatial/ogcapi-features/master/core/openapi/ogcapi-features-1.yaml',  # noqa
    'oapip': 'https://raw.githubusercontent.com/opengeospatial/wps-rest-binding/master/core/openapi'  # noqa
}


# TODO: remove this function once OGC API - Processing is final
def gen_media_type_object(media_type, api_type, path):
    """
    Generates an OpenAPI Media Type Object

    :param media_type: MIME type
    :param api_type: OGC API type
    :param path: local path of OGC API parameter or schema definition

    :returns: `dict` of media type object
    """

    ref = '{}/{}'.format(OPENAPI_YAML[api_type], path)

    content = {
        media_type: {
            'schema': {
                '$ref': ref
            }
        }
    }

    return content


# TODO: remove this function once OGC API - Processing is final
def gen_response_object(description, media_type, api_type, path):
    """
    Generates an OpenAPI Response Object

    :param description: text description of response
    :param media_type: MIME type
    :param api_type: OGC API type

    :returns: `dict` of response object
    """

    response = {
        'description': description,
        'content': gen_media_type_object(media_type, api_type, path)
    }

    return response


def get_oas_30(cfg):
    """
    Generates an OpenAPI 3.0 Document

    :param cfg: configuration object

    :returns: OpenAPI definition YAML dict
    """

    paths = {}
    LOGGER.debug('setting up server info')
    oas = {
        'openapi': '3.0.2',
        'tags': []
    }
    info = {
        'title': cfg['metadata']['identification']['title'],
        'description': cfg['metadata']['identification']['description'],
        'x-keywords': cfg['metadata']['identification']['keywords'],
        'termsOfService':
            cfg['metadata']['identification']['terms_of_service'],
        'contact': {
            'name': cfg['metadata']['provider']['name'],
            'url': cfg['metadata']['provider']['url'],
            'email': cfg['metadata']['contact']['email']
        },
        'license': {
            'name': cfg['metadata']['license']['name'],
            'url': cfg['metadata']['license']['url']
        },
        'version': '3.0.2'
    }
    oas['info'] = info

    oas['servers'] = [{
        'url': cfg['server']['url'],
        'description': cfg['metadata']['identification']['description']
    }]

    paths['/'] = {
        'get': {
            'summary': 'Landing page',
            'description': 'Landing page',
            'tags': ['server'],
            'parameters': [
                {'$ref': '#/components/parameters/f'}
            ],
            'responses': {
                200: {'$ref': '{}#/components/responses/LandingPage'.format(OPENAPI_YAML['oapif'])},  # noqa
                400: {'$ref': '{}#/components/responses/InvalidParameter'.format(OPENAPI_YAML['oapif'])},  # noqa
                500: {'$ref': '{}#/components/responses/ServerError'.format(OPENAPI_YAML['oapif'])}  # noqa
            }
        }
    }

    paths['/api'] = {
        'get': {
            'summary': 'This document',
            'description': 'This document',
            'tags': ['server'],
            'parameters': [
                {'$ref': '#/components/parameters/f'}
            ],
            'responses': {
                200: {'$ref': '#/components/responses/200'},
                400: {'$ref': '{}#/components/responses/InvalidParameter'.format(OPENAPI_YAML['oapif'])},  # noqa
                'default': {'$ref': '#/components/responses/default'}
            }
        }
    }

    paths['/conformance'] = {
        'get': {
            'summary': 'API conformance definition',
            'description': 'API conformance definition',
            'tags': ['server'],
            'parameters': [
                {'$ref': '#/components/parameters/f'}
            ],
            'responses': {
                200: {'$ref': '{}#/components/responses/ConformanceDeclaration'.format(OPENAPI_YAML['oapif'])},  # noqa
                400: {'$ref': '{}#/components/responses/InvalidParameter'.format(OPENAPI_YAML['oapif'])},  # noqa
                500: {'$ref': '{}#/components/responses/ServerError'.format(OPENAPI_YAML['oapif'])}  # noqa
            }
        }
    }

    paths['/collections'] = {
        'get': {
            'summary': 'Feature Collections',
            'description': 'Feature Collections',
            'tags': ['server'],
            'parameters': [
                {'$ref': '#/components/parameters/f'}
            ],
            'responses': {
                200: {'$ref': '{}#/components/responses/Collections'.format(OPENAPI_YAML['oapif'])},  # noqa
                400: {'$ref': '{}#/components/responses/InvalidParameter'.format(OPENAPI_YAML['oapif'])},  # noqa
                500: {'$ref': '{}#/components/responses/ServerError'.format(OPENAPI_YAML['oapif'])}  # noqa
            }
        }
    }

    oas['tags'].append({
        'name': 'server',
        'description': cfg['metadata']['identification']['description'],
        'externalDocs': {
            'description': 'information',
            'url': cfg['metadata']['identification']['url']}
        }
    )

    oas['components'] = {
        'responses': {
            '200': {
                'description': 'successful operation',
            },
            'default': {
               'description': 'Unexpected error',
               'content': gen_media_type_object('application/json', 'oapip', 'schemas/exception.yaml')  # noqa
            }
        },
        'parameters': {
            'f': {
                'name': 'f',
                'in': 'query',
                'description': 'The optional f parameter indicates the output format which the server shall provide as part of the response document.  The default format is GeoJSON.',  # noqa
                'required': False,
                'schema': {
                    'type': 'string',
                    'enum': ['json', 'html', 'jsonld'],
                    'default': 'json'
                },
                'style': 'form',
                'explode': False
            },
<<<<<<< HEAD
            'bbox': {
                'name': 'bbox',
                'in': 'query',
                'description': 'The bbox parameter indicates the minimum bounding rectangle upon which to query the collection in WGS84 (minx, miny, maxx, maxy).',  # noqa
                'required': False,
                'schema': {
                    'type': 'array',
                    'minItems': 4,
                    'maxItems': 6,
                    'items': {
                        'type': 'number'
                    }
                },
                'style': 'form',
                'explode': False
            },
            'time': {
                'name': 'time',
                'in': 'query',
                'description': 'The time parameter indicates an RFC3339 formatted datetime (single, interval, open).',  # noqa
                'required': False,
                'schema': {
                    'type': 'string'
                },
                'style': 'form',
                'explode': False,
            },
            'limit': {
                'name': 'limit',
                'in': 'query',
                'description': 'The optional limit parameter limits the number of items that are presented in the response document. Only items are counted that are on the first level of the collection in the response document. Nested objects contained within the explicitly requested items shall not be counted. Minimum = 1. Maximum = 10000. Default = {}.'.format(cfg['server']['limit']),  # noqa
                'required': False,
                'schema': {
                    'type': 'integer',
                    'minimum': 1,
                    'maximum': cfg['server']['limit'],
                    'default': cfg['server']['limit']
                },
                'style': 'form',
                'explode': False
            },
=======
>>>>>>> 1d64fa94
            'sortby': {
                'name': 'sortby',
                'in': 'query',
                'description': 'The optional sortby parameter indicates the sort property and order on which the server shall present results in the response document using the convention `sortby=PROPERTY:X`, where `PROPERTY` is the sort property and `X` is the sort order (`A` is ascending, `D` is descending). Sorting by multiple properties is supported by providing a comma-separated list.',  # noqa
                'required': False,
                'schema': {
                    'type': 'string',
                },
                'style': 'form',
                'explode': False
            },
            'startindex': {
                'name': 'startindex',
                'in': 'query',
                'description': 'The optional startindex parameter indicates the index within the result set from which the server shall begin presenting results in the response document.  The first element has an index of 0 (default).',  # noqa
                'required': False,
                'schema': {
                    'type': 'integer',
                    'minimum': 0,
                    'default': 0
                },
                'style': 'form',
                'explode': False
            }
        }
    }

    items_f = deepcopy(oas['components']['parameters']['f'])
    items_f['schema']['enum'].append('csv')

    LOGGER.debug('setting up datasets')
    for k, v in cfg['datasets'].items():
        collection_name_path = '/collections/{}'.format(k)
        tag = {
            'name': k,
            'description': v['description'],
            'externalDocs': {}
        }
        for link in v['links']:
            if link['type'] == 'information':
                tag['externalDocs']['description'] = link['type']
                tag['externalDocs']['url'] = link['url']
                break
        if len(tag['externalDocs']) == 0:
            del tag['externalDocs']

        oas['tags'].append(tag)

        paths[collection_name_path] = {
            'get': {
                'summary': 'Get feature collection metadata'.format(v['title']),  # noqa
                'description': v['description'],
                'tags': [k],
                'parameters': [
                    {'$ref': '#/components/parameters/f'}
                ],
                'responses': {
                    200: {'$ref': '{}#/components/responses/Collection'.format(OPENAPI_YAML['oapif'])},  # noqa
                    400: {'$ref': '{}#/components/responses/InvalidParameter'.format(OPENAPI_YAML['oapif'])},  # noqa
                    404: {'$ref': '{}#/components/responses/NotFound'.format(OPENAPI_YAML['oapif'])},  # noqa
                    500: {'$ref': '{}#/components/responses/ServerError'.format(OPENAPI_YAML['oapif'])}  # noqa
                }
            }
        }

        items_path = '{}/items'.format(collection_name_path)

        paths[items_path] = {
            'get': {
                'summary': 'Get {} features'.format(v['title']),
                'description': v['description'],
                'tags': [k],
                'parameters': [
                    items_f,
                    {'$ref': '{}#/components/parameters/bbox'.format(OPENAPI_YAML['oapif'])},  # noqa
                    {'$ref': '{}#/components/parameters/limit'.format(OPENAPI_YAML['oapif'])},  # noqa
                    {'$ref': '#/components/parameters/sortby'},
                    {'$ref': '#/components/parameters/startindex'}
                ],
                'responses': {
                    200: {'$ref': '{}#/components/responses/Features'.format(OPENAPI_YAML['oapif'])},  # noqa
                    400: {'$ref': '{}#/components/responses/InvalidParameter'.format(OPENAPI_YAML['oapif'])},  # noqa
                    404: {'$ref': '{}#/components/responses/NotFound'.format(OPENAPI_YAML['oapif'])},  # noqa
                    500: {'$ref': '{}#/components/responses/ServerError'.format(OPENAPI_YAML['oapif'])}  # noqa
                }
            }
        }

        p = load_plugin('provider', cfg['datasets'][k]['provider'])

        if p.time_field is not None:
            paths[items_path]['get']['parameters'].append(
                {'$ref': '{}#/components/parameters/datetime'.format(OPENAPI_YAML['oapif'])})  # noqa

        for k2, v2 in p.fields.items():
            path_ = '{}/items'.format(collection_name_path)

            if v2['type'] == 'date':
                schema = {
                    'type': 'string',
                    'format': 'date'
                }
            elif v2['type'] == 'float':
                schema = {
                    'type': 'number',
                    'format': 'float'
                }
            elif v2['type'] == 'long':
                schema = {
                    'type': 'integer',
                    'format': 'int64'
                }
            else:
                schema = {
                    'type': v2['type']
                }

            paths['{}'.format(path_)]['get']['parameters'].append({
                'name': k2,
                'in': 'query',
                'required': False,
                'schema': schema,
                'style': 'form',
                'explode': False
            })

        paths['{}/items/{{featureId}}'.format(collection_name_path)] = {
            'get': {
                'summary': 'Get {} feature by id'.format(v['title']),
                'description': v['description'],
                'tags': [k],
                'parameters': [
                    {'$ref': '{}#/components/parameters/featureId'.format(OPENAPI_YAML['oapif'])},  # noqa
                    {'$ref': '#/components/parameters/f'}
                ],
                'responses': {
                    200: {'$ref': '{}#/components/responses/Feature'.format(OPENAPI_YAML['oapif'])},  # noqa
                    400: {'$ref': '{}#/components/responses/InvalidParameter'.format(OPENAPI_YAML['oapif'])},  # noqa
                    404: {'$ref': '{}#/components/responses/NotFound'.format(OPENAPI_YAML['oapif'])},  # noqa
                    500: {'$ref': '{}#/components/responses/ServerError'.format(OPENAPI_YAML['oapif'])}  # noqa
                }
            }
        }

    paths['/processes'] = {
        'get': {
            'summary': 'Processes',
            'description': 'Processes',
            'tags': ['server'],
            'parameters': [
                {'$ref': '#/components/parameters/f'}
            ],
            'responses': {
                200: {'$ref': '#/components/responses/200'},
                'default': {'$ref': '#/components/responses/default'}
            }
        }
    }

    LOGGER.debug('setting up processes')

    processes = cfg.get('processes', {})

    if processes:
        for k, v in processes.items():
            p = load_plugin('process', v['processor'])

            process_name_path = '/processes/{}'.format(k)
            tag = {
                'name': k,
                'description': p.metadata['description'],
                'externalDocs': {}
            }
            for link in p.metadata['links']:
                if link['type'] == 'information':
                    tag['externalDocs']['description'] = link['type']
                    tag['externalDocs']['url'] = link['url']
                    break
            if len(tag['externalDocs']) == 0:
                del tag['externalDocs']

            oas['tags'].append(tag)

            paths[process_name_path] = {
                'get': {
                    'summary': 'Get process metadata'.format(
                        p.metadata['title']),
                    'description': p.metadata['description'],
                    'tags': [k],
                    'parameters': [
                        {'$ref': '#/components/parameters/f'}
                    ],
                    'responses': {
                        200: {'$ref': '#/components/responses/200'},
                        'default': {'$ref': '#/components/responses/default'}
                    }
                }
            }
            paths['{}/jobs'.format(process_name_path)] = {
                'get': {
                    'summary': 'Retrieve job list for process',
                    'description': p.metadata['description'],
                    'tags': [k],
                    'responses': {
                        200: {'$ref': '#/components/responses/200'},
                        'default': {'$ref': '#/components/responses/default'}
                    }
                },
                'post': {
                    'summary': 'Process {} execution'.format(
                        p.metadata['title']),
                    'description': p.metadata['description'],
                    'tags': [k],
                    'parameters': [],
                    'responses': {
                        200: {'$ref': '#/components/responses/200'},
                        'default': {'$ref': '#/components/responses/default'}
                    },
                    'requestBody': {
                        'description': 'Mandatory execute request JSON',
                        'required': True,
                        'content': {
                            'application/json': {
                                'schema': {
                                    '$ref': '{}/schemas/execute.yaml'.format(OPENAPI_YAML['oapip'])  # noqa
                                }
                            }
                        }
                    }
                }
            }
            if 'example' in p.metadata:
                paths['{}/jobs'.format(process_name_path)]['post']['requestBody']['content']['application/json']['example'] = p.metadata['example']  # noqa

    oas['paths'] = paths

    return oas


def get_oas(cfg, version='3.0'):
    """
    Stub to generate OpenAPI Document

    :param cfg: configuration object
    :param version: version of OpenAPI (default 3.0)

    :returns: OpenAPI definition YAML dict
    """

    if version == '3.0':
        return get_oas_30(cfg)
    else:
        raise RuntimeError('OpenAPI version not supported')


@click.command('generate-openapi-document')
@click.pass_context
@click.option('--config', '-c', 'config_file', help='configuration file')
def generate_openapi_document(ctx, config_file):
    """Generate OpenAPI Document"""

    if config_file is None:
        raise click.ClickException('--config/-c required')
    with open(config_file) as ff:
        s = yaml_load(ff)
        click.echo(yaml.safe_dump(get_oas(s), default_flow_style=False))<|MERGE_RESOLUTION|>--- conflicted
+++ resolved
@@ -227,50 +227,6 @@
                 'style': 'form',
                 'explode': False
             },
-<<<<<<< HEAD
-            'bbox': {
-                'name': 'bbox',
-                'in': 'query',
-                'description': 'The bbox parameter indicates the minimum bounding rectangle upon which to query the collection in WGS84 (minx, miny, maxx, maxy).',  # noqa
-                'required': False,
-                'schema': {
-                    'type': 'array',
-                    'minItems': 4,
-                    'maxItems': 6,
-                    'items': {
-                        'type': 'number'
-                    }
-                },
-                'style': 'form',
-                'explode': False
-            },
-            'time': {
-                'name': 'time',
-                'in': 'query',
-                'description': 'The time parameter indicates an RFC3339 formatted datetime (single, interval, open).',  # noqa
-                'required': False,
-                'schema': {
-                    'type': 'string'
-                },
-                'style': 'form',
-                'explode': False,
-            },
-            'limit': {
-                'name': 'limit',
-                'in': 'query',
-                'description': 'The optional limit parameter limits the number of items that are presented in the response document. Only items are counted that are on the first level of the collection in the response document. Nested objects contained within the explicitly requested items shall not be counted. Minimum = 1. Maximum = 10000. Default = {}.'.format(cfg['server']['limit']),  # noqa
-                'required': False,
-                'schema': {
-                    'type': 'integer',
-                    'minimum': 1,
-                    'maximum': cfg['server']['limit'],
-                    'default': cfg['server']['limit']
-                },
-                'style': 'form',
-                'explode': False
-            },
-=======
->>>>>>> 1d64fa94
             'sortby': {
                 'name': 'sortby',
                 'in': 'query',
