# =================================================================
#
# Authors: Tom Kralidis <tomkralidis@gmail.com>
# Authors: Francesco Bartoli <xbartolone@gmail.com>
# Authors: Ricardo Garcia Silva <ricardo.garcia.silva@geobeyond.it>
#
# Copyright (c) 2022 Tom Kralidis
# Copyright (c) 2022 Francesco Bartoli
# Copyright (c) 2023 Ricardo Garcia Silva
#
# Permission is hereby granted, free of charge, to any person
# obtaining a copy of this software and associated documentation
# files (the "Software"), to deal in the Software without
# restriction, including without limitation the rights to use,
# copy, modify, merge, publish, distribute, sublicense, and/or sell
# copies of the Software, and to permit persons to whom the
# Software is furnished to do so, subject to the following
# conditions:
#
# The above copyright notice and this permission notice shall be
# included in all copies or substantial portions of the Software.
#
# THE SOFTWARE IS PROVIDED "AS IS", WITHOUT WARRANTY OF ANY KIND,
# EXPRESS OR IMPLIED, INCLUDING BUT NOT LIMITED TO THE WARRANTIES
# OF MERCHANTABILITY, FITNESS FOR A PARTICULAR PURPOSE AND
# NONINFRINGEMENT. IN NO EVENT SHALL THE AUTHORS OR COPYRIGHT
# HOLDERS BE LIABLE FOR ANY CLAIM, DAMAGES OR OTHER LIABILITY,
# WHETHER IN AN ACTION OF CONTRACT, TORT OR OTHERWISE, ARISING
# FROM, OUT OF OR IN CONNECTION WITH THE SOFTWARE OR THE USE OR
# OTHER DEALINGS IN THE SOFTWARE.
#
# =================================================================

from copy import deepcopy
import io
import json
import logging
import os
from pathlib import Path
from typing import Union

import click
from jsonschema import validate as jsonschema_validate
import yaml

from pygeoapi import l10n
from pygeoapi.models.openapi import OAPIFormat
<<<<<<< HEAD
from pygeoapi.provider.base import ProviderTypeError
from pygeoapi.schemas import SchemaType
=======
from pygeoapi.plugin import load_plugin
from pygeoapi.process.manager.base import get_manager
from pygeoapi.provider.base import ProviderTypeError, SchemaType
>>>>>>> 6981d3b1
from pygeoapi.util import (filter_dict_by_key_value, get_provider_by_type,
                           filter_providers_by_type, to_json, yaml_load,
                           get_api_rules, get_base_url)

LOGGER = logging.getLogger(__name__)

OPENAPI_YAML = {
    'oapif-1': 'https://schemas.opengis.net/ogcapi/features/part1/1.0/openapi/ogcapi-features-1.yaml',  # noqa
    'oapif-2': 'https://schemas.opengis.net/ogcapi/features/part2/1.0/openapi/ogcapi-features-2.yaml', # noqa
    'oapip': 'https://schemas.opengis.net/ogcapi/processes/part1/1.0/openapi',
    'oacov': 'https://raw.githubusercontent.com/tomkralidis/ogcapi-coverages-1/fix-cis/yaml-unresolved',  # noqa
    'oapit': 'https://raw.githubusercontent.com/opengeospatial/ogcapi-tiles/master/openapi/swaggerhub/tiles.yaml',  # noqa
    'oapimt': 'https://raw.githubusercontent.com/opengeospatial/ogcapi-tiles/master/openapi/swaggerhub/map-tiles.yaml',  # noqa
    'oapir': 'https://raw.githubusercontent.com/opengeospatial/ogcapi-records/master/core/openapi',  # noqa
    'oaedr': 'https://schemas.opengis.net/ogcapi/edr/1.0/openapi', # noqa
    'oat': 'https://schemas.opengis.net/ogcapi/tiles/part1/1.0/openapi/ogcapi-tiles-1.yaml'  # noqa
}

THISDIR = os.path.dirname(os.path.realpath(__file__))


def get_ogc_schemas_location(server_config):

    osl = server_config.get('ogc_schemas_location')

    value = 'https://schemas.opengis.net'

    if osl is not None:
        if osl.startswith('http'):
            value = osl
        elif osl.startswith('/'):
            base_url = get_base_url({'server': server_config})
            value = f'{base_url}/schemas'

    return value


# TODO: remove this function once OGC API - Processing is final
def gen_media_type_object(media_type, api_type, path):
    """
    Generates an OpenAPI Media Type Object

    :param media_type: MIME type
    :param api_type: OGC API type
    :param path: local path of OGC API parameter or schema definition

    :returns: `dict` of media type object
    """

    ref = f'{OPENAPI_YAML[api_type]}/{path}'

    content = {
        media_type: {
            'schema': {
                '$ref': ref
            }
        }
    }

    return content


# TODO: remove this function once OGC API - Processing is final
def gen_response_object(description, media_type, api_type, path):
    """
    Generates an OpenAPI Response Object

    :param description: text description of response
    :param media_type: MIME type
    :param api_type: OGC API type

    :returns: `dict` of response object
    """

    response = {
        'description': description,
        'content': gen_media_type_object(media_type, api_type, path)
    }

    return response


def get_oas_30(cfg):
    """
    Generates an OpenAPI 3.0 Document

    :param cfg: configuration object

    :returns: OpenAPI definition YAML dict
    """

    paths = {}

    # TODO: make openapi multilingual (default language only for now)
    server_locales = l10n.get_locales(cfg)
    locale_ = server_locales[0]

    api_rules = get_api_rules(cfg)

    osl = get_ogc_schemas_location(cfg['server'])
    OPENAPI_YAML['oapif-1'] = os.path.join(osl, 'ogcapi/features/part1/1.0/openapi/ogcapi-features-1.yaml')  # noqa
    OPENAPI_YAML['oapif-2'] = os.path.join(osl, 'ogcapi/features/part2/1.0/openapi/ogcapi-features-2.yaml') # noqa

    LOGGER.debug('setting up server info')
    oas = {
        'openapi': '3.0.2',
        'tags': []
    }
    info = {
        'title': l10n.translate(cfg['metadata']['identification']['title'], locale_),  # noqa
        'description': l10n.translate(cfg['metadata']['identification']['description'], locale_),  # noqa
        'x-keywords': l10n.translate(cfg['metadata']['identification']['keywords'], locale_),  # noqa
        'termsOfService':
            cfg['metadata']['identification']['terms_of_service'],
        'contact': {
            'name': cfg['metadata']['provider']['name'],
            'url': cfg['metadata']['provider']['url'],
            'email': cfg['metadata']['contact']['email']
        },
        'license': {
            'name': cfg['metadata']['license']['name'],
            'url': cfg['metadata']['license']['url']
        },
        'version': api_rules.api_version
    }
    oas['info'] = info

    oas['servers'] = [{
        'url': get_base_url(cfg),
        'description': l10n.translate(cfg['metadata']['identification']['description'], locale_)  # noqa
    }]

    paths['/'] = {
        'get': {
            'summary': 'Landing page',
            'description': 'Landing page',
            'tags': ['server'],
            'operationId': 'getLandingPage',
            'parameters': [
                {'$ref': '#/components/parameters/f'},
                {'$ref': '#/components/parameters/lang'}
            ],
            'responses': {
                '200': {'$ref': f"{OPENAPI_YAML['oapif-1']}#/components/responses/LandingPage"},  # noqa
                '400': {'$ref': f"{OPENAPI_YAML['oapif-1']}#/components/responses/InvalidParameter"},  # noqa
                '500': {'$ref': f"{OPENAPI_YAML['oapif-1']}#/components/responses/ServerError"}  # noqa
            }
        }
    }

    paths['/openapi'] = {
        'get': {
            'summary': 'This document',
            'description': 'This document',
            'tags': ['server'],
            'operationId': 'getOpenapi',
            'parameters': [
                {'$ref': '#/components/parameters/f'},
                {'$ref': '#/components/parameters/lang'},
                {
                    'name': 'ui',
                    'in': 'query',
                    'description': 'UI to render the OpenAPI document',
                    'required': False,
                    'schema': {
                        'type': 'string',
                        'enum': ['swagger', 'redoc'],
                        'default': 'swagger'
                    },
                    'style': 'form',
                    'explode': False
                },
            ],
            'responses': {
                '200': {'$ref': '#/components/responses/200'},
                '400': {'$ref': f"{OPENAPI_YAML['oapif-1']}#/components/responses/InvalidParameter"},  # noqa
                'default': {'$ref': '#/components/responses/default'}
            }
        }
    }

    paths['/conformance'] = {
        'get': {
            'summary': 'API conformance definition',
            'description': 'API conformance definition',
            'tags': ['server'],
            'operationId': 'getConformanceDeclaration',
            'parameters': [
                {'$ref': '#/components/parameters/f'},
                {'$ref': '#/components/parameters/lang'}
            ],
            'responses': {
                '200': {'$ref': f"{OPENAPI_YAML['oapif-1']}#/components/responses/LandingPage"},  # noqa
                '400': {'$ref': f"{OPENAPI_YAML['oapif-1']}#/components/responses/InvalidParameter"},  # noqa
                '500': {'$ref': f"{OPENAPI_YAML['oapif-1']}#/components/responses/ServerError"}  # noqa
            }
        }
    }

    paths['/collections'] = {
        'get': {
            'summary': 'Collections',
            'description': 'Collections',
            'tags': ['server'],
            'operationId': 'getCollections',
            'parameters': [
                {'$ref': '#/components/parameters/f'},
                {'$ref': '#/components/parameters/lang'}
            ],
            'responses': {
                '200': {'$ref': f"{OPENAPI_YAML['oapif-1']}#/components/responses/LandingPage"},  # noqa
                '400': {'$ref': f"{OPENAPI_YAML['oapif-1']}#/components/responses/InvalidParameter"},  # noqa
                '500': {'$ref': f"{OPENAPI_YAML['oapif-1']}#/components/responses/ServerError"}  # noqa
            }
        }
    }

    oas['tags'].append({
            'name': 'server',
            'description': l10n.translate(cfg['metadata']['identification']['description'], locale_),  # noqa
            'externalDocs': {
                'description': 'information',
                'url': cfg['metadata']['identification']['url']}
        }
    )
    oas['tags'].append({
            'name': 'stac',
            'description': 'SpatioTemporal Asset Catalog'
        }
    )

    oas['components'] = {
        'responses': {
            '200': {
                'description': 'successful operation'
            },
            '204': {
                'description': 'no content'
            },
            'default': {
                'description': 'Unexpected error',
                'content': gen_media_type_object('application/json', 'oapip', 'schemas/exception.yaml')  # noqa
            },
            'Queryables': {
                'description': 'successful queryables operation',
                'content': {
                    'application/json': {
                        'schema': {'$ref': '#/components/schemas/queryables'}
                    }
                }
            }
        },
        'parameters': {
            'f': {
                'name': 'f',
                'in': 'query',
                'description': 'The optional f parameter indicates the output format which the server shall provide as part of the response document.  The default format is GeoJSON.',  # noqa
                'required': False,
                'schema': {
                    'type': 'string',
                    'enum': ['json', 'html', 'jsonld'],
                    'default': 'json'
                },
                'style': 'form',
                'explode': False
            },
            'lang': {
                'name': 'lang',
                'in': 'query',
                'description': 'The optional lang parameter instructs the server return a response in a certain language, if supported.  If the language is not among the available values, the Accept-Language header language will be used if it is supported. If the header is missing, the default server language is used. Note that providers may only support a single language (or often no language at all), that can be different from the server language.  Language strings can be written in a complex (e.g. "fr-CA,fr;q=0.9,en-US;q=0.8,en;q=0.7"), simple (e.g. "de") or locale-like (e.g. "de-CH" or "fr_BE") fashion.',  # noqa
                'required': False,
                'schema': {
                    'type': 'string',
                    'enum': [l10n.locale2str(sl) for sl in server_locales],
                    'default': l10n.locale2str(locale_)
                }
            },
            'properties': {
                'name': 'properties',
                'in': 'query',
                'description': 'The properties that should be included for each feature. The parameter value is a comma-separated list of property names.',  # noqa
                'required': False,
                'style': 'form',
                'explode': False,
                'schema': {
                    'type': 'array',
                    'items': {
                        'type': 'string'
                    }
                }
            },
            'skipGeometry': {
                'name': 'skipGeometry',
                'in': 'query',
                'description': 'This option can be used to skip response geometries for each feature.',  # noqa
                'required': False,
                'style': 'form',
                'explode': False,
                'schema': {
                    'type': 'boolean',
                    'default': False
                }
            },
            'crs': {
                'name': 'crs',
                'in': 'query',
                'description': 'Indicates the coordinate reference system for the results.',  # noqa
                'style': 'form',
                'required': False,
                'explode': False,
                'schema': {
                    'format': 'uri',
                    'type': 'string'
                }
            },
            'bbox': {
                'name': 'bbox',
                'in': 'query',
                'description': 'Only features that have a geometry that intersects the bounding box are selected.'  # noqa
                               'The bounding box is provided as four or six numbers, depending on whether the '  # noqa
                               'coordinate reference system includes a vertical axis (height or depth).',  # noqa
                'required': False,
                'style': 'form',
                'explode': False,
                'schema': {
                    'type': 'array',
                    'minItems': 4,
                    'maxItems': 6,
                    'items': {
                        'type': 'number'
                    }
                }
            },
            'bbox-crs': {
                'name': 'bbox-crs',
                'in': 'query',
                'description': 'Indicates the coordinate reference system for the given bbox coordinates.',  # noqa
                'style': 'form',
                'required': False,
                'explode': False,
                'schema': {
                    'format': 'uri',
                    'type': 'string'
                }
            },
            # FIXME: This is not compatible with the bbox-crs definition in
            #        OGCAPI Features Part 2!
            #        We need to change the mapscript provider and
            #        get_collection_map() method in the API!
            #        So this is for de map-provider only.
            'bbox-crs-epsg': {
                'name': 'bbox-crs',
                'in': 'query',
                'description': 'Indicates the EPSG for the given bbox coordinates.',  # noqa
                'required': False,
                'style': 'form',
                'explode': False,
                'schema': {
                    'type': 'integer',
                    'default': 4326
                }
            },
            'offset': {
                'name': 'offset',
                'in': 'query',
                'description': 'The optional offset parameter indicates the index within the result set from which the server shall begin presenting results in the response document.  The first element has an index of 0 (default).',  # noqa
                'required': False,
                'schema': {
                    'type': 'integer',
                    'minimum': 0,
                    'default': 0
                },
                'style': 'form',
                'explode': False
            },
            'vendorSpecificParameters': {
                'name': 'vendorSpecificParameters',
                'in': 'query',
                'description': 'Additional "free-form" parameters that are not explicitly defined',  # noqa
                'schema': {
                    'type': 'object',
                    'additionalProperties': True
                },
                'style': 'form'
            }
        },
        'schemas': {
            # TODO: change this schema once OGC will definitively publish it
            'queryable': {
                'type': 'object',
                'required': [
                    'queryable',
                    'type'
                ],
                'properties': {
                    'queryable': {
                        'description': 'the token that may be used in a CQL predicate', # noqa
                        'type': 'string'
                    },
                    'title': {
                        'description': 'a human readable title for the queryable', # noqa
                        'type': 'string'
                    },
                    'description': {
                        'description': 'a human-readable narrative describing the queryable', # noqa
                        'type': 'string'
                    },
                    'language': {
                        'description': 'the language used for the title and description', # noqa
                        'type': 'string',
                        'default': [
                            'en'
                        ]
                    },
                    'type': {
                        'description': 'the data type of the queryable', # noqa
                        'type': 'string'
                    },
                    'type-ref': {
                        'description': 'a reference to the formal definition of the type', # noqa
                        'type': 'string',
                        'format': 'url'
                    }
                }
            },
            'queryables': {
                'type': 'object',
                'required': [
                    'queryables'
                ],
                'properties': {
                    'queryables': {
                        'type': 'array',
                        'items': {'$ref': '#/components/schemas/queryable'}
                    }
                }
            }
        }
    }

    items_f = deepcopy(oas['components']['parameters']['f'])
    items_f['schema']['enum'].append('csv')
    items_l = deepcopy(oas['components']['parameters']['lang'])

    LOGGER.debug('setting up datasets')
    collections = filter_dict_by_key_value(cfg['resources'],
                                           'type', 'collection')

    for k, v in collections.items():
        if v.get('visibility', 'default') == 'hidden':
            LOGGER.debug(f'Skipping hidden layer: {k}')
            continue
        name = l10n.translate(k, locale_)
        title = l10n.translate(v['title'], locale_)
        desc = l10n.translate(v['description'], locale_)
        collection_name_path = f'/collections/{k}'
        tag = {
            'name': name,
            'description': desc,
            'externalDocs': {}
        }
        for link in l10n.translate(v.get('links', []), locale_):
            if link['type'] == 'information':
                tag['externalDocs']['description'] = link['type']
                tag['externalDocs']['url'] = link['url']
                break
        if len(tag['externalDocs']) == 0:
            del tag['externalDocs']

        oas['tags'].append(tag)

        paths[collection_name_path] = {
            'get': {
                'summary': f'Get {title} metadata',
                'description': desc,
                'tags': [name],
                'operationId': f'describe{name.capitalize()}Collection',
                'parameters': [
                    {'$ref': '#/components/parameters/f'},
                    {'$ref': '#/components/parameters/lang'}
                ],
                'responses': {
                    '200': {'$ref': f"{OPENAPI_YAML['oapif-1']}#/components/responses/Collection"},  # noqa
                    '400': {'$ref': f"{OPENAPI_YAML['oapif-1']}#/components/responses/InvalidParameter"},  # noqa
                    '404': {'$ref': f"{OPENAPI_YAML['oapif-1']}#/components/responses/NotFound"},  # noqa
                    '500': {'$ref': f"{OPENAPI_YAML['oapif-1']}#/components/responses/ServerError"}  # noqa
                }
            }
        }

        LOGGER.debug('setting up collection endpoints')
        try:
            ptype = None

            if filter_providers_by_type(
                    collections[k]['providers'], 'feature'):
                ptype = 'feature'

            if filter_providers_by_type(
                    collections[k]['providers'], 'record'):
                ptype = 'record'

            p = load_plugin('provider', get_provider_by_type(
                            collections[k]['providers'], ptype))

            items_path = f'{collection_name_path}/items'

            coll_properties = deepcopy(oas['components']['parameters']['properties'])  # noqa

            coll_properties['schema']['items']['enum'] = list(p.fields.keys())

            paths[items_path] = {
                'get': {
                    'summary': f'Get {title} items',
                    'description': desc,
                    'tags': [name],
                    'operationId': f'get{name.capitalize()}Features',
                    'parameters': [
                        items_f,
                        items_l,
                        {'$ref': '#/components/parameters/bbox'},
                        {'$ref': f"{OPENAPI_YAML['oapif-1']}#/components/parameters/limit"},  # noqa
                        {'$ref': '#/components/parameters/crs'},  # noqa
                        {'$ref': '#/components/parameters/bbox-crs'},  # noqa
                        coll_properties,
                        {'$ref': '#/components/parameters/vendorSpecificParameters'},  # noqa
                        {'$ref': '#/components/parameters/skipGeometry'},
                        {'$ref': f"{OPENAPI_YAML['oapir']}/parameters/sortby.yaml"},  # noqa
                        {'$ref': '#/components/parameters/offset'},
                    ],
                    'responses': {
                        '200': {'$ref': f"{OPENAPI_YAML['oapif-1']}#/components/responses/Features"},  # noqa
                        '400': {'$ref': f"{OPENAPI_YAML['oapif-1']}#/components/responses/InvalidParameter"},  # noqa
                        '404': {'$ref': f"{OPENAPI_YAML['oapif-1']}#/components/responses/NotFound"},  # noqa
                        '500': {'$ref': f"{OPENAPI_YAML['oapif-1']}#/components/responses/ServerError"}  # noqa
                    }
                },
                'options': {
                    'summary': f'Options for {title} items',
                    'tags': [name],
                    'operationId': f'options{name.capitalize()}Features',
                    'responses': {
                        '200': {'description': 'options response'}
                    }
                }
            }

            if p.editable:
                LOGGER.debug('Provider is editable; adding post')

                paths[items_path]['post'] = {
                    'summary': f'Add {title} items',
                    'description': desc,
                    'tags': [name],
                    'operationId': f'add{name.capitalize()}Features',
                    'requestBody': {
                        'description': 'Adds item to collection',
                        'content': {
                            'application/geo+json': {
                                'schema': {}
                            }
                        },
                        'required': True
                    },
                    'responses': {
                        '201': {'description': 'Successful creation'},
                        '400': {'$ref': f"{OPENAPI_YAML['oapif-1']}#/components/responses/InvalidParameter"},  # noqa
                        '500': {'$ref': f"{OPENAPI_YAML['oapif-1']}#/components/responses/ServerError"}  # noqa
                    }
                }

                try:
                    schema_ref = p.get_schema(SchemaType.create)
                    paths[items_path]['post']['requestBody']['content'][schema_ref[0]] = {  # noqa
                        'schema': schema_ref[1]
                    }
                except Exception as err:
                    LOGGER.debug(err)

            if ptype == 'record':
                paths[items_path]['get']['parameters'].append(
                    {'$ref': f"{OPENAPI_YAML['oapir']}/parameters/q.yaml"})
            if p.fields:
                queryables_path = f'{collection_name_path}/queryables'

                paths[queryables_path] = {
                    'get': {
                        'summary': f'Get {title} queryables',
                        'description': desc,
                        'tags': [name],
                        'operationId': f'get{name.capitalize()}Queryables',
                        'parameters': [
                            items_f,
                            items_l
                        ],
                        'responses': {
                            '200': {'$ref': '#/components/responses/Queryables'},  # noqa
                            '400': {'$ref': f"{OPENAPI_YAML['oapif-1']}#/components/responses/InvalidParameter"},  # noqa
                            '404': {'$ref': f"{OPENAPI_YAML['oapif-1']}#/components/responses/NotFound"},  # noqa
                            '500': {'$ref': f"{OPENAPI_YAML['oapif-1']}#/components/responses/ServerError"},  # noqa
                        }
                    }
                }

            if p.time_field is not None:
                paths[items_path]['get']['parameters'].append(
                    {'$ref': f"{OPENAPI_YAML['oapif-1']}#/components/parameters/datetime"})  # noqa

            for field, type_ in p.fields.items():

                if p.properties and field not in p.properties:
                    LOGGER.debug('Provider specified not to advertise property')  # noqa
                    continue

                if field == 'q' and ptype == 'record':
                    LOGGER.debug('q parameter already declared, skipping')
                    continue

                if type_ == 'date':
                    schema = {
                        'type': 'string',
                        'format': 'date'
                    }
                elif type_ == 'float':
                    schema = {
                        'type': 'number',
                        'format': 'float'
                    }
                elif type_ == 'long':
                    schema = {
                        'type': 'integer',
                        'format': 'int64'
                    }
                else:
                    schema = type_

                path_ = f'{collection_name_path}/items'
                paths[path_]['get']['parameters'].append({
                    'name': field,
                    'in': 'query',
                    'required': False,
                    'schema': schema,
                    'style': 'form',
                    'explode': False
                })

            paths[f'{collection_name_path}/items/{{featureId}}'] = {
                'get': {
                    'summary': f'Get {title} item by id',
                    'description': desc,
                    'tags': [name],
                    'operationId': f'get{name.capitalize()}Feature',
                    'parameters': [
                        {'$ref': f"{OPENAPI_YAML['oapif-1']}#/components/parameters/featureId"},  # noqa
                        {'$ref': '#/components/parameters/crs'},  # noqa
                        {'$ref': '#/components/parameters/f'},
                        {'$ref': '#/components/parameters/lang'}
                    ],
                    'responses': {
                        '200': {'$ref': f"{OPENAPI_YAML['oapif-1']}#/components/responses/Feature"},  # noqa
                        '400': {'$ref': f"{OPENAPI_YAML['oapif-1']}#/components/responses/InvalidParameter"},  # noqa
                        '404': {'$ref': f"{OPENAPI_YAML['oapif-1']}#/components/responses/NotFound"},  # noqa
                        '500': {'$ref': f"{OPENAPI_YAML['oapif-1']}#/components/responses/ServerError"}  # noqa
                    }
                },
                'options': {
                    'summary': f'Options for {title} item by id',
                    'tags': [name],
                    'operationId': f'options{name.capitalize()}Feature',
                    'parameters': [
                        {'$ref': f"{OPENAPI_YAML['oapif-1']}#/components/parameters/featureId"}  # noqa
                    ],
                    'responses': {
                        '200': {'description': 'options response'}
                    }
                }
            }

            try:
                schema_ref = p.get_schema()
                paths[f'{collection_name_path}/items/{{featureId}}']['get']['responses']['200'] = {  # noqa
                    'content': {
                        schema_ref[0]: {
                            'schema': schema_ref[1]
                        }
                    }
                }
            except Exception as err:
                LOGGER.debug(err)

            if p.editable:
                LOGGER.debug('Provider is editable; adding put/delete')
                put_path = f'{collection_name_path}/items/{{featureId}}'  # noqa
                paths[put_path]['put'] = {  # noqa
                    'summary': f'Update {title} items',
                    'description': desc,
                    'tags': [name],
                    'operationId': f'update{name.capitalize()}Features',
                    'parameters': [
                        {'$ref': f"{OPENAPI_YAML['oapif-1']}#/components/parameters/featureId"}  # noqa
                    ],
                    'requestBody': {
                        'description': 'Updates item in collection',
                        'content': {
                            'application/geo+json': {
                                'schema': {}
                            }
                        },
                        'required': True
                    },
                    'responses': {
                        '204': {'$ref': '#/components/responses/204'},
                        '400': {'$ref': f"{OPENAPI_YAML['oapif-1']}#/components/responses/InvalidParameter"},  # noqa
                        '500': {'$ref': f"{OPENAPI_YAML['oapif-1']}#/components/responses/ServerError"}  # noqa
                    }
                }

                try:
                    schema_ref = p.get_schema(SchemaType.replace)
                    paths[put_path]['put']['requestBody']['content'][schema_ref[0]] = {  # noqa
                        'schema': schema_ref[1]
                    }
                except Exception as err:
                    LOGGER.debug(err)

                paths[f'{collection_name_path}/items/{{featureId}}']['delete'] = {  # noqa
                    'summary': f'Delete {title} items',
                    'description': desc,
                    'tags': [name],
                    'operationId': f'delete{name.capitalize()}Features',
                    'parameters': [
                        {'$ref': f"{OPENAPI_YAML['oapif-1']}#/components/parameters/featureId"},  # noqa
                    ],
                    'responses': {
                        '200': {'description': 'Successful delete'},
                        '400': {'$ref': f"{OPENAPI_YAML['oapif-1']}#/components/responses/InvalidParameter"},  # noqa
                        '500': {'$ref': f"{OPENAPI_YAML['oapif-1']}#/components/responses/ServerError"}  # noqa
                    }
                }

        except ProviderTypeError:
            LOGGER.debug('collection is not feature based')

        LOGGER.debug('setting up coverage endpoints')
        try:
            load_plugin('provider', get_provider_by_type(
                        collections[k]['providers'], 'coverage'))

            coverage_path = f'{collection_name_path}/coverage'

            paths[coverage_path] = {
                'get': {
                    'summary': f'Get {title} coverage',
                    'description': desc,
                    'tags': [name],
                    'operationId': f'get{name.capitalize()}Coverage',
                    'parameters': [
                        items_f,
                        items_l,
                        {'$ref': '#/components/parameters/bbox'},
                        {'$ref': '#/components/parameters/bbox-crs'},  # noqa
                    ],
                    'responses': {
                        '200': {'$ref': f"{OPENAPI_YAML['oapif-1']}#/components/responses/Features"},  # noqa
                        '400': {'$ref': f"{OPENAPI_YAML['oapif-1']}#/components/responses/InvalidParameter"},  # noqa
                        '404': {'$ref': f"{OPENAPI_YAML['oapif-1']}#/components/responses/NotFound"},  # noqa
                        '500': {'$ref': f"{OPENAPI_YAML['oapif-1']}#/components/responses/ServerError"}  # noqa
                    }
                }
            }

            coverage_domainset_path = f'{collection_name_path}/coverage/domainset'  # noqa

            paths[coverage_domainset_path] = {
                'get': {
                    'summary': f'Get {title} coverage domain set',
                    'description': desc,
                    'tags': [name],
                    'operationId': f'get{name.capitalize()}CoverageDomainSet',
                    'parameters': [
                        items_f,
                        items_l
                    ],
                    'responses': {
                        '200': {'$ref': f"{OPENAPI_YAML['oacov']}/schemas/cis_1.1/domainSet.yaml"},  # noqa
                        '400': {'$ref': f"{OPENAPI_YAML['oapif-1']}#/components/responses/InvalidParameter"},  # noqa
                        '404': {'$ref': f"{OPENAPI_YAML['oapif-1']}#/components/responses/NotFound"},  # noqa
                        '500': {'$ref': f"{OPENAPI_YAML['oapif-1']}#/components/responses/ServerError"}  # noqa
                    }
                }
            }

            coverage_rangetype_path = f'{collection_name_path}/coverage/rangetype'  # noqa

            paths[coverage_rangetype_path] = {
                'get': {
                    'summary': f'Get {title} coverage range type',
                    'description': desc,
                    'tags': [name],
                    'operationId': f'get{name.capitalize()}CoverageRangeType',
                    'parameters': [
                        items_f,
                        items_l
                    ],
                    'responses': {
                        '200': {'$ref': f"{OPENAPI_YAML['oacov']}/schemas/cis_1.1/rangeType.yaml"},  # noqa
                        '400': {'$ref': f"{OPENAPI_YAML['oapif-1']}#/components/responses/InvalidParameter"},  # noqa
                        '404': {'$ref': f"{OPENAPI_YAML['oapif-1']}#/components/responses/NotFound"},  # noqa
                        '500': {'$ref': f"{OPENAPI_YAML['oapif-1']}#/components/responses/ServerError"}  # noqa
                    }
                }
            }
        except ProviderTypeError:
            LOGGER.debug('collection is not coverage based')

        LOGGER.debug('setting up tiles endpoints')
        tile_extension = filter_providers_by_type(
            collections[k]['providers'], 'tile')

        if tile_extension:
            tp = load_plugin('provider', tile_extension)
            oas['components']['responses'].update({
                    'Tiles': {
                        'description': 'Retrieves the tiles description for this collection', # noqa
                        'content': {
                            'application/json': {
                                'schema': {
                                    '$ref': '#/components/schemas/tiles'
                                }
                            }
                        }
                    }
                }
            )

            oas['components']['schemas'].update({
                    'tilematrixsetlink': {
                        'type': 'object',
                        'required': ['tileMatrixSet'],
                        'properties': {
                            'tileMatrixSet': {
                                'type': 'string'
                            },
                            'tileMatrixSetURI': {
                                'type': 'string'
                            }
                        }
                    },
                    'tiles': {
                        'type': 'object',
                        'required': [
                            'tileMatrixSetLinks',
                            'links'
                        ],
                        'properties': {
                            'tileMatrixSetLinks': {
                                'type': 'array',
                                'items': {
                                    '$ref': '#/components/schemas/tilematrixsetlink' # noqa
                                }
                            },
                            'links': {
                                'type': 'array',
                                'items': {'$ref': f"{OPENAPI_YAML['oapit']}#/components/schemas/link"}  # noqa
                            }
                        }
                    }
                }
            )

            tiles_path = f'{collection_name_path}/tiles'

            paths[tiles_path] = {
                'get': {
                    'summary': f'Fetch a {title} tiles description',
                    'description': desc,
                    'tags': [name],
                    'operationId': f'describe{name.capitalize()}Tiles',
                    'parameters': [
                        items_f,
                        # items_l  TODO: is this useful?
                    ],
                    'responses': {
                        '200': {'$ref': '#/components/responses/Tiles'},
                        '400': {'$ref': f"{OPENAPI_YAML['oapif-1']}#/components/responses/InvalidParameter"},  # noqa
                        '404': {'$ref': f"{OPENAPI_YAML['oapif-1']}#/components/responses/NotFound"},  # noqa
                        '500': {'$ref': f"{OPENAPI_YAML['oapif-1']}#/components/responses/ServerError"}  # noqa
                    }
                }
            }

            tiles_data_path = f'{collection_name_path}/tiles/{{tileMatrixSetId}}/{{tileMatrix}}/{{tileRow}}/{{tileCol}}'  # noqa

            paths[tiles_data_path] = {
                'get': {
                    'summary': f'Get a {title} tile',
                    'description': desc,
                    'tags': [name],
                    'operationId': f'get{name.capitalize()}Tiles',
                    'parameters': [
                        {'$ref': f"{OPENAPI_YAML['oat']}#/components/parameters/tileMatrixSetId"}, # noqa
                        {'$ref': f"{OPENAPI_YAML['oat']}#/components/parameters/tileMatrix"},  # noqa
                        {'$ref': f"{OPENAPI_YAML['oat']}#/components/parameters/tileRow"},  # noqa
                        {'$ref': f"{OPENAPI_YAML['oat']}#/components/parameters/tileCol"},  # noqa
                        {
                            'name': 'f',
                            'in': 'query',
                            'description': 'The optional f parameter indicates the output format which the server shall provide as part of the response document.',  # noqa
                            'required': False,
                            'schema': {
                                'type': 'string',
                                'enum': [tp.format_type],
                                'default': tp.format_type
                            },
                            'style': 'form',
                            'explode': False
                        }
                    ],
                    'responses': {
                        '400': {'$ref': f"{OPENAPI_YAML['oapif-1']}#/components/responses/InvalidParameter"},  # noqa
                        '404': {'$ref': f"{OPENAPI_YAML['oapif-1']}#/components/responses/NotFound"},  # noqa
                        '500': {'$ref': f"{OPENAPI_YAML['oapif-1']}#/components/responses/ServerError"}  # noqa
                    }
                }
            }
            mimetype = tile_extension['format']['mimetype']
            paths[tiles_data_path]['get']['responses']['200'] = {
                'description': 'successful operation',
                'content': {
                    mimetype: {
                        'schema': {
                            'type': 'string',
                            'format': 'binary'
                        }
                    }
                }
            }

        LOGGER.debug('setting up edr endpoints')
        edr_extension = filter_providers_by_type(
            collections[k]['providers'], 'edr')

        if edr_extension:
            ep = load_plugin('provider', edr_extension)

            edr_query_endpoints = []

            for qt in ep.get_query_types():
                edr_query_endpoints.append({
                    'path': f'{collection_name_path}/{qt}',
                    'qt': qt,
                    'op_id': f'query{qt.capitalize()}{k.capitalize()}'
                })
                if ep.instances:
                    edr_query_endpoints.append({
                        'path': f'{collection_name_path}/instances/{{instanceId}}/{qt}',  # noqa
                        'qt': qt,
                        'op_id': f'query{qt.capitalize()}Instance{k.capitalize()}'  # noqa
                    })

            for eqe in edr_query_endpoints:
                paths[eqe['path']] = {
                    'get': {
                        'summary': f"query {v['description']} by {eqe['qt']}",  # noqa
                        'description': v['description'],
                        'tags': [k],
                        'operationId': eqe['op_id'],
                        'parameters': [
                            {'$ref': f"{OPENAPI_YAML['oaedr']}/parameters/{eqe['qt']}Coords.yaml"},  # noqa
                            {'$ref': f"{OPENAPI_YAML['oapif-1']}#/components/parameters/datetime"},  # noqa
                            {'$ref': f"{OPENAPI_YAML['oaedr']}/parameters/parameter-name.yaml"},  # noqa
                            {'$ref': f"{OPENAPI_YAML['oaedr']}/parameters/z.yaml"},  # noqa
                            {'$ref': '#/components/parameters/f'}
                        ],
                        'responses': {
                            '200': {
                                'description': 'Response',
                                'content': {
                                    'application/prs.coverage+json': {
                                        'schema': {
                                            '$ref': f"{OPENAPI_YAML['oaedr']}/schemas/coverageJSON.yaml"  # noqa
                                        }
                                    }
                                }
                            }
                        }
                    }
                }

        LOGGER.debug('setting up maps endpoints')
        map_extension = filter_providers_by_type(
            collections[k]['providers'], 'map')

        if map_extension:
            mp = load_plugin('provider', map_extension)

            map_f = deepcopy(oas['components']['parameters']['f'])
            map_f['schema']['enum'] = [map_extension['format']['name']]
            map_f['schema']['default'] = map_extension['format']['name']

            pth = f'/collections/{k}/map'
            paths[pth] = {
                'get': {
                    'summary': 'Get map',
                    'description': f"{v['description']} map",
                    'tags': [k],
                    'operationId': 'getMap',
                    'parameters': [
                        {'$ref': '#/components/parameters/bbox'},
                        {'$ref': f"{OPENAPI_YAML['oapif-1']}#/components/parameters/datetime"},  # noqa
                        {
                            'name': 'width',
                            'in': 'query',
                            'description': 'Response image width',
                            'required': False,
                            'schema': {
                                'type': 'integer',
                            },
                            'style': 'form',
                            'explode': False
                        },
                        {
                            'name': 'height',
                            'in': 'query',
                            'description': 'Response image height',
                            'required': False,
                            'schema': {
                                'type': 'integer',
                            },
                            'style': 'form',
                            'explode': False
                        },
                        {
                            'name': 'transparent',
                            'in': 'query',
                            'description': 'Background transparency of map (default=true).',  # noqa
                            'required': False,
                            'schema': {
                                'type': 'boolean',
                                'default': True,
                            },
                            'style': 'form',
                            'explode': False
                        },
                        {'$ref': '#/components/parameters/bbox-crs-epsg'},
                        map_f
                    ],
                    'responses': {
                        '200': {
                            'description': 'Response',
                            'content': {
                                'application/json': {}
                            }
                        },
                        '400': {'$ref': f"{OPENAPI_YAML['oapif-1']}#/components/responses/InvalidParameter"},  # noqa
                        '500': {'$ref': f"{OPENAPI_YAML['oapif-1']}#/components/responses/ServerError"},  # noqa
                    }
                }
            }
            if mp.time_field is not None:
                paths[pth]['get']['parameters'].append(
                    {'$ref': f"{OPENAPI_YAML['oapif-1']}#/components/parameters/datetime"})  # noqa

    LOGGER.debug('setting up STAC')
    stac_collections = filter_dict_by_key_value(cfg['resources'],
                                                'type', 'stac-collection')
    if stac_collections:
        paths['/stac'] = {
            'get': {
                'summary': 'SpatioTemporal Asset Catalog',
                'description': 'SpatioTemporal Asset Catalog',
                'tags': ['stac'],
                'operationId': 'getStacCatalog',
                'parameters': [],
                'responses': {
                    '200': {'$ref': '#/components/responses/200'},
                    'default': {'$ref': '#/components/responses/default'}
                }
            }
        }

    process_manager = get_manager(cfg)

    if len(process_manager.processes) > 0:
        paths['/processes'] = {
            'get': {
                'summary': 'Processes',
                'description': 'Processes',
                'tags': ['server'],
                'operationId': 'getProcesses',
                'parameters': [
                    {'$ref': '#/components/parameters/f'}
                ],
                'responses': {
                    '200': {'$ref': f"{OPENAPI_YAML['oapip']}/responses/ProcessList.yaml"},  # noqa
                    'default': {'$ref': '#/components/responses/default'}
                }
            }
        }
        LOGGER.debug('setting up processes')

        for k, v in process_manager.processes.items():
            if k.startswith('_'):
                LOGGER.debug(f'Skipping hidden layer: {k}')
                continue
            name = l10n.translate(k, locale_)
            p = process_manager.get_processor(k)
            md_desc = l10n.translate(p.metadata['description'], locale_)
            process_name_path = f'/processes/{name}'
            tag = {
                'name': name,
                'description': md_desc,  # noqa
                'externalDocs': {}
            }
            for link in p.metadata.get('links', []):
                if link['type'] == 'information':
                    translated_link = l10n.translate(link, locale_)
                    tag['externalDocs']['description'] = translated_link[
                        'type']
                    tag['externalDocs']['url'] = translated_link['url']
                    break
            if len(tag['externalDocs']) == 0:
                del tag['externalDocs']

            oas['tags'].append(tag)

            paths[process_name_path] = {
                'get': {
                    'summary': 'Get process metadata',
                    'description': md_desc,
                    'tags': [name],
                    'operationId': f'describe{name.capitalize()}Process',
                    'parameters': [
                        {'$ref': '#/components/parameters/f'}
                    ],
                    'responses': {
                        '200': {'$ref': '#/components/responses/200'},
                        'default': {'$ref': '#/components/responses/default'}
                    }
                }
            }

            paths[f'{process_name_path}/execution'] = {
                'post': {
                    'summary': f"Process {l10n.translate(p.metadata['title'], locale_)} execution",  # noqa
                    'description': md_desc,
                    'tags': [name],
                    'operationId': f'execute{name.capitalize()}Job',
                    'responses': {
                        '200': {'$ref': '#/components/responses/200'},
                        '201': {'$ref': f"{OPENAPI_YAML['oapip']}/responses/ExecuteAsync.yaml"},  # noqa
                        '404': {'$ref': f"{OPENAPI_YAML['oapip']}/responses/NotFound.yaml"},  # noqa
                        '500': {'$ref': f"{OPENAPI_YAML['oapip']}/responses/ServerError.yaml"},  # noqa
                        'default': {'$ref': '#/components/responses/default'}
                    },
                    'requestBody': {
                        'description': 'Mandatory execute request JSON',
                        'required': True,
                        'content': {
                            'application/json': {
                                'schema': {
                                    '$ref': f"{OPENAPI_YAML['oapip']}/schemas/execute.yaml"  # noqa
                                }
                            }
                        }
                    }
                }
            }
            if 'example' in p.metadata:
                paths[f'{process_name_path}/execution']['post']['requestBody']['content']['application/json']['example'] = p.metadata['example']  # noqa

            name_in_path = {
                'name': 'jobId',
                'in': 'path',
                'description': 'job identifier',
                'required': True,
                'schema': {
                    'type': 'string'
                }
            }

        paths['/jobs'] = {
            'get': {
                'summary': 'Retrieve jobs list',
                'description': 'Retrieve a list of jobs',
                'tags': ['jobs'],
                'operationId': 'getJobs',
                'responses': {
                    '200': {'$ref': '#/components/responses/200'},
                    '404': {'$ref': f"{OPENAPI_YAML['oapip']}/responses/NotFound.yaml"},  # noqa
                    'default': {'$ref': '#/components/responses/default'}
                }
            }
        }

        paths['/jobs/{jobId}'] = {
            'get': {
                'summary': 'Retrieve job details',
                'description': 'Retrieve job details',
                'tags': ['jobs'],
                'parameters': [
                    name_in_path,
                    {'$ref': '#/components/parameters/f'}
                ],
                'operationId': 'getJob',
                'responses': {
                    '200': {'$ref': '#/components/responses/200'},
                    '404': {'$ref': f"{OPENAPI_YAML['oapip']}/responses/NotFound.yaml"},  # noqa
                    'default': {'$ref': '#/components/responses/default'}  # noqa
                }
            },
            'delete': {
                'summary': 'Cancel / delete job',
                'description': 'Cancel / delete job',
                'tags': ['jobs'],
                'parameters': [
                    name_in_path
                ],
                'operationId': 'deleteJob',
                'responses': {
                    '204': {'$ref': '#/components/responses/204'},
                    '404': {'$ref': f"{OPENAPI_YAML['oapip']}/responses/NotFound.yaml"},  # noqa
                    'default': {'$ref': '#/components/responses/default'}  # noqa
                }
            },
        }

        paths['/jobs/{jobId}/results'] = {
            'get': {
                'summary': 'Retrieve job results',
                'description': 'Retrive job resiults',
                'tags': ['jobs'],
                'parameters': [
                    name_in_path,
                    {'$ref': '#/components/parameters/f'}
                ],
                'operationId': 'getJobResults',
                'responses': {
                    '200': {'$ref': '#/components/responses/200'},
                    '404': {'$ref': f"{OPENAPI_YAML['oapip']}/responses/NotFound.yaml"},  # noqa
                    'default': {'$ref': '#/components/responses/default'}  # noqa
                }
            }
        }

        tag = {
            'name': 'jobs',
            'description': 'Process jobs',
        }
        oas['tags'].insert(1, tag)

    oas['paths'] = paths

    return oas


def get_oas(cfg, version='3.0'):
    """
    Stub to generate OpenAPI Document

    :param cfg: configuration object
    :param version: version of OpenAPI (default 3.0)

    :returns: OpenAPI definition YAML dict
    """

    if version == '3.0':
        return get_oas_30(cfg)
    else:
        raise RuntimeError('OpenAPI version not supported')


def validate_openapi_document(instance_dict):
    """
    Validate an OpenAPI document against the OpenAPI schema

    :param instance_dict: dict of OpenAPI instance

    :returns: `bool` of validation
    """

    schema_file = os.path.join(THISDIR, 'schemas', 'openapi',
                               'openapi-3.0.x.json')

    with open(schema_file) as fh2:
        schema_dict = json.load(fh2)
        jsonschema_validate(instance_dict, schema_dict)

        return True


def generate_openapi_document(cfg_file: Union[Path, io.TextIOWrapper],
                              output_format: OAPIFormat):
    """
    Generate an OpenAPI document from the configuration file

    :param cfg_file: configuration Path instance
    :param output_format: output format for OpenAPI document

    :returns: content of the OpenAPI document in the output
              format requested
    """
    if isinstance(cfg_file, Path):
        with cfg_file.open(mode="r") as cf:
            s = yaml_load(cf)
    else:
        s = yaml_load(cfg_file)
    pretty_print = s['server'].get('pretty_print', False)

    if output_format == 'yaml':
        content = yaml.safe_dump(get_oas(s), default_flow_style=False)
    else:
        content = to_json(get_oas(s), pretty=pretty_print)
    return content


@click.group()
def openapi():
    """OpenAPI management"""
    pass


@click.command()
@click.pass_context
@click.argument('config_file', type=click.File(encoding='utf-8'))
@click.option('--format', '-f', 'format_', type=click.Choice(['json', 'yaml']),
              default='yaml', help='output format (json|yaml)')
@click.option('--output-file', '-of', type=click.File('w', encoding='utf-8'),
              help='Name of output file')
def generate(ctx, config_file, output_file, format_='yaml'):
    """Generate OpenAPI Document"""

    if config_file is None:
        raise click.ClickException('--config/-c required')

    content = generate_openapi_document(config_file, format_)

    if output_file is None:
        click.echo(content)
    else:
        click.echo(f'Generating {output_file.name}')
        output_file.write(content)
        click.echo('Done')


@click.command()
@click.pass_context
@click.argument('openapi_file', type=click.File())
def validate(ctx, openapi_file):
    """Validate OpenAPI Document"""

    if openapi_file is None:
        raise click.ClickException('--openapi/-o required')

    click.echo(f'Validating {openapi_file}')
    instance = yaml_load(openapi_file)
    validate_openapi_document(instance)
    click.echo('Valid OpenAPI document')


openapi.add_command(generate)
openapi.add_command(validate)<|MERGE_RESOLUTION|>--- conflicted
+++ resolved
@@ -45,14 +45,10 @@
 
 from pygeoapi import l10n
 from pygeoapi.models.openapi import OAPIFormat
-<<<<<<< HEAD
+from pygeoapi.plugin import load_plugin
+from pygeoapi.process.manager.base import get_manager
 from pygeoapi.provider.base import ProviderTypeError
 from pygeoapi.schemas import SchemaType
-=======
-from pygeoapi.plugin import load_plugin
-from pygeoapi.process.manager.base import get_manager
-from pygeoapi.provider.base import ProviderTypeError, SchemaType
->>>>>>> 6981d3b1
 from pygeoapi.util import (filter_dict_by_key_value, get_provider_by_type,
                            filter_providers_by_type, to_json, yaml_load,
                            get_api_rules, get_base_url)
