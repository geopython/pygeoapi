# =================================================================
#
# Authors: Francesco Bartoli <xbartolone@gmail.com>
#          Tom Kralidis <tomkralidis@gmail.com>
#          Abdulazeez Abdulazeez Adeshina <youngestdev@gmail.com>
#
# Copyright (c) 2020 Francesco Bartoli
# Copyright (c) 2024 Tom Kralidis
# Copyright (c) 2022 Abdulazeez Abdulazeez Adeshina
#
# Permission is hereby granted, free of charge, to any person
# obtaining a copy of this software and associated documentation
# files (the "Software"), to deal in the Software without
# restriction, including without limitation the rights to use,
# copy, modify, merge, publish, distribute, sublicense, and/or sell
# copies of the Software, and to permit persons to whom the
# Software is furnished to do so, subject to the following
# conditions:
#
# The above copyright notice and this permission notice shall be
# included in all copies or substantial portions of the Software.
#
# THE SOFTWARE IS PROVIDED "AS IS", WITHOUT WARRANTY OF ANY KIND,
# EXPRESS OR IMPLIED, INCLUDING BUT NOT LIMITED TO THE WARRANTIES
# OF MERCHANTABILITY, FITNESS FOR A PARTICULAR PURPOSE AND
# NONINFRINGEMENT. IN NO EVENT SHALL THE AUTHORS OR COPYRIGHT
# HOLDERS BE LIABLE FOR ANY CLAIM, DAMAGES OR OTHER LIABILITY,
# WHETHER IN AN ACTION OF CONTRACT, TORT OR OTHERWISE, ARISING
# FROM, OUT OF OR IN CONNECTION WITH THE SOFTWARE OR THE USE OR
# OTHER DEALINGS IN THE SOFTWARE.
#
# =================================================================
""" Starlette module providing the route paths to the api"""

import asyncio
import os
from typing import Callable, Union
from pathlib import Path

import click
from starlette.routing import Route, Mount
from starlette.staticfiles import StaticFiles
from starlette.applications import Starlette
from starlette.requests import Request
from starlette.datastructures import URL
from starlette.types import ASGIApp, Scope, Send, Receive
from starlette.responses import (
    Response, JSONResponse, HTMLResponse, RedirectResponse
)
import uvicorn

from pygeoapi.api import API, APIRequest, apply_gzip
import pygeoapi.api as core_api
import pygeoapi.api.coverages as coverages_api
import pygeoapi.api.environmental_data_retrieval as edr_api
import pygeoapi.api.itemtypes as itemtypes_api
import pygeoapi.api.maps as maps_api
import pygeoapi.api.processes as processes_api
import pygeoapi.api.stac as stac_api
import pygeoapi.api.tiles as tiles_api
import pygeoapi.admin as admin_api
from pygeoapi.openapi import load_openapi_document
from pygeoapi.config import get_config
from pygeoapi.util import get_api_rules

CONFIG = get_config()

if 'PYGEOAPI_OPENAPI' not in os.environ:
    raise RuntimeError('PYGEOAPI_OPENAPI environment variable not set')

OPENAPI = load_openapi_document()

if CONFIG['server'].get('admin'):
    from pygeoapi.admin import Admin

p = Path(__file__)

APP = Starlette(debug=True)
STATIC_DIR = Path(p).parent.resolve() / 'static'

try:
    STATIC_DIR = Path(CONFIG['server']['templates']['static'])
except KeyError:
    pass

API_RULES = get_api_rules(CONFIG)

api_ = API(CONFIG, OPENAPI)


def call_api_threadsafe(
    loop: asyncio.AbstractEventLoop, api_call: Callable, *args
) -> tuple:
    """
    The api call needs a running loop. This method is meant to be called
    from a thread that has no loop running.

    :param loop: The loop to use.
    :param api_call: The API method to call.
    :param args: Arguments to pass to the API method.
    :returns: The api call result tuple.
    """
    asyncio.set_event_loop(loop)
    return api_call(*args)


def _to_response(headers, status, content):
    if headers['Content-Type'] == 'text/html':
        response = HTMLResponse(content=content, status_code=status)
    else:
        if isinstance(content, dict):
            response = JSONResponse(content, status_code=status)
        else:
            response = Response(content, status_code=status)

    if headers is not None:
        response.headers.update(headers)
    return response


async def execute_from_starlette(api_function, request: Request, *args,
                                 skip_valid_check=False,
                                 alternative_api=None
                                 ) -> Response:
    actual_api = api_ if alternative_api is None else alternative_api
    api_request = await APIRequest.from_starlette(request, actual_api.locales)
    content: Union[str, bytes]
    if not skip_valid_check and not api_request.is_valid():
        headers, status, content = actual_api.get_format_exception(api_request)
    else:

        loop = asyncio.get_running_loop()
        headers, status, content = await loop.run_in_executor(
            None, call_api_threadsafe, loop, api_function,
            actual_api, api_request, *args)
        # NOTE: that gzip currently doesn't work in starlette
        #       https://github.com/geopython/pygeoapi/issues/1591
        content = apply_gzip(headers, content)

    response = _to_response(headers, status, content)

    return response


async def landing_page(request: Request):
    """
    OGC API landing page endpoint

    :param request: Starlette Request instance

    :returns: Starlette HTTP Response
    """
    return await execute_from_starlette(core_api.landing_page, request)


async def openapi(request: Request):
    """
    OpenAPI endpoint

    :param request: Starlette Request instance

    :returns: Starlette HTTP Response
    """
    return await execute_from_starlette(core_api.openapi_, request)


async def conformance(request: Request):
    """
    OGC API conformance endpoint

    :param request: Starlette Request instance

    :returns: Starlette HTTP Response
    """
    return await execute_from_starlette(core_api.conformance, request)


async def get_tilematrix_set(request: Request, tileMatrixSetId=None):
    """
    OGC API TileMatrixSet endpoint

    :param tileMatrixSetId: identifier of tile matrix set
    :returns: HTTP response
    """
    if 'tileMatrixSetId' in request.path_params:
        tileMatrixSetId = request.path_params['tileMatrixSetId']

    return await execute_from_starlette(
        tiles_api.tilematrixset, request, tileMatrixSetId,
    )


async def get_tilematrix_sets(request: Request):
    """
    OGC API TileMatrixSets endpoint

    :returns: HTTP response
    """
    return await execute_from_starlette(tiles_api.tilematrixsets, request)


async def collection_schema(request: Request, collection_id=None):
    """
    OGC API collections schema endpoint

    :param request: Starlette Request instance
    :param collection_id: collection identifier

    :returns: Starlette HTTP Response
    """
    if 'collection_id' in request.path_params:
        collection_id = request.path_params['collection_id']

    return await execute_from_starlette(core_api.get_collection_schema,
                                        request, collection_id)


async def collection_queryables(request: Request, collection_id=None):
    """
    OGC API collections queryables endpoint

    :param request: Starlette Request instance
    :param collection_id: collection identifier

    :returns: Starlette HTTP Response
    """
    if 'collection_id' in request.path_params:
        collection_id = request.path_params['collection_id']

    return await execute_from_starlette(
        itemtypes_api.get_collection_queryables, request, collection_id,
    )


async def get_collection_tiles(request: Request, collection_id=None):
    """
    OGC open api collections tiles access point

    :param request: Starlette Request instance
    :param collection_id: collection identifier

    :returns: Starlette HTTP Response
    """
    if 'collection_id' in request.path_params:
        collection_id = request.path_params['collection_id']

    return await execute_from_starlette(
        tiles_api.get_collection_tiles, request, collection_id)


async def get_collection_tiles_metadata(request: Request, collection_id=None,
                                        tileMatrixSetId=None):
    """
    OGC open api collection tiles service metadata

    :param collection_id: collection identifier
    :param tileMatrixSetId: identifier of tile matrix set

    :returns: HTTP response
    """
    if 'collection_id' in request.path_params:
        collection_id = request.path_params['collection_id']
    if 'tileMatrixSetId' in request.path_params:
        tileMatrixSetId = request.path_params['tileMatrixSetId']

    return await execute_from_starlette(
        tiles_api.get_collection_tiles_metadata, request,
        collection_id, tileMatrixSetId, skip_valid_check=True,
    )


async def get_collection_items_tiles(request: Request, collection_id=None,
                                     tileMatrixSetId=None, tile_matrix=None,
                                     tileRow=None, tileCol=None):
    """
    OGC open api collection tiles service

    :param request: Starlette Request instance
    :param collection_id: collection identifier
    :param tileMatrixSetId: identifier of tile matrix set
    :param tile_matrix: identifier of {z} matrix index
    :param tileRow: identifier of {y} matrix index
    :param tileCol: identifier of {x} matrix index

    :returns: HTTP response
    """
    if 'collection_id' in request.path_params:
        collection_id = request.path_params['collection_id']
    if 'tileMatrixSetId' in request.path_params:
        tileMatrixSetId = request.path_params['tileMatrixSetId']
    if 'tile_matrix' in request.path_params:
        tile_matrix = request.path_params['tile_matrix']
    if 'tileRow' in request.path_params:
        tileRow = request.path_params['tileRow']
    if 'tileCol' in request.path_params:
        tileCol = request.path_params['tileCol']
    return await execute_from_starlette(
        tiles_api.get_collection_tiles_data, request, collection_id,
        tileMatrixSetId, tile_matrix, tileRow, tileCol,
        skip_valid_check=True,
    )


async def collection_items(request: Request, collection_id=None, item_id=None):
    """
    OGC API collections items endpoint

    :param request: Starlette Request instance
    :param collection_id: collection identifier
    :param item_id: item identifier

    :returns: Starlette HTTP Response
    """

    if 'collection_id' in request.path_params:
        collection_id = request.path_params['collection_id']
    if 'item_id' in request.path_params:
        item_id = request.path_params['item_id']
    if item_id is None:
        if request.method == 'POST':  # filter or manage items
            content_type = request.headers.get('content-type')
            if content_type is not None:
                if content_type == 'application/geo+json':
                    return await execute_from_starlette(
                        itemtypes_api.manage_collection_item, request,
                        'create', collection_id, skip_valid_check=True)
                else:
                    return await execute_from_starlette(
                        itemtypes_api.post_collection_items,
                        request,
                        collection_id,
                        skip_valid_check=True,
                    )
        elif request.method == 'OPTIONS':
            return await execute_from_starlette(
                itemtypes_api.manage_collection_item, request,
                'options', collection_id, skip_valid_check=True,
            )
        else:  # GET: list items
            return await execute_from_starlette(
                itemtypes_api.get_collection_items, request, collection_id,
                skip_valid_check=True)

    elif request.method == 'DELETE':
        return await execute_from_starlette(
            itemtypes_api.manage_collection_item, request, 'delete',
            collection_id, item_id, skip_valid_check=True,
        )
    elif request.method == 'PUT':
        return await execute_from_starlette(
            itemtypes_api.manage_collection_item, request, 'update',
            collection_id, item_id, skip_valid_check=True,
        )
    elif request.method == 'OPTIONS':
        return await execute_from_starlette(
            itemtypes_api.manage_collection_item, request, 'options',
            collection_id, item_id, skip_valid_check=True,
        )
    else:
        return await execute_from_starlette(
            itemtypes_api.get_collection_item, request, collection_id, item_id)


async def collection_coverage(request: Request, collection_id=None):
    """
    OGC API - Coverages coverage endpoint

    :param request: Starlette Request instance
    :param collection_id: collection identifier

    :returns: Starlette HTTP Response
    """
    if 'collection_id' in request.path_params:
        collection_id = request.path_params['collection_id']

    return await execute_from_starlette(
        coverages_api.get_collection_coverage, request, collection_id,
        skip_valid_check=True)


async def collection_map(request: Request, collection_id, style_id=None):
    """
    OGC API - Maps map render endpoint

    :param collection_id: collection identifier
    :param style_id: style identifier

    :returns: HTTP response
    """

    if 'collection_id' in request.path_params:
        collection_id = request.path_params['collection_id']
    if 'style_id' in request.path_params:
        style_id = request.path_params['style_id']

    return await execute_from_starlette(
        maps_api.get_collection_map, request, collection_id, style_id
    )


async def get_processes(request: Request, process_id=None):
    """
    OGC API - Processes description endpoint

    :param request: Starlette Request instance
    :param process_id: identifier of process to describe

    :returns: Starlette HTTP Response
    """
    if 'process_id' in request.path_params:
        process_id = request.path_params['process_id']

    return await execute_from_starlette(processes_api.describe_processes,
                                        request, process_id)


async def get_jobs(request: Request, job_id=None):
    """
    OGC API - Processes jobs endpoint

    :param request: Starlette Request instance
    :param job_id: job identifier

    :returns: Starlette HTTP Response
    """

    if 'job_id' in request.path_params:
        job_id = request.path_params['job_id']

    if job_id is None:  # list of submit job
        return await execute_from_starlette(processes_api.get_jobs, request)
    else:  # get or delete job
        if request.method == 'DELETE':
            return await execute_from_starlette(processes_api.delete_job,
                                                request, job_id)
        else:  # Return status of a specific job
            return await execute_from_starlette(processes_api.get_jobs,
                                                request, job_id)


async def execute_process_jobs(request: Request, process_id=None):
    """
    OGC API - Processes jobs endpoint

    :param request: Starlette Request instance
    :param process_id: process identifier

    :returns: Starlette HTTP Response
    """

    if 'process_id' in request.path_params:
        process_id = request.path_params['process_id']

    return await execute_from_starlette(processes_api.execute_process,
                                        request, process_id)


async def get_job_result(request: Request, job_id=None):
    """
    OGC API - Processes job result endpoint

    :param request: Starlette Request instance
    :param job_id: job identifier

    :returns: HTTP response
    """

    if 'job_id' in request.path_params:
        job_id = request.path_params['job_id']

    return await execute_from_starlette(processes_api.get_job_result,
                                        request, job_id)


<<<<<<< HEAD
async def get_collection_edr_query(request: Request, collection_id=None, instance_id=None):  # noqa
=======
async def get_job_result_resource(request: Request,
                                  job_id=None, resource=None):
    """
    OGC API - Processes job result resource endpoint

    :param request: Starlette Request instance
    :param job_id: job identifier
    :param resource: job resource

    :returns: HTTP response
    """

    if 'job_id' in request.path_params:
        job_id = request.path_params['job_id']
    if 'resource' in request.path_params:
        resource = request.path_params['resource']

    # TODO: this api function currently doesn't exist
    return await get_response(
        api_.get_job_result_resource, request, job_id, resource)


async def get_collection_edr_query(request: Request, collection_id=None, instance_id=None, location_id=None):  # noqa
>>>>>>> c91719e1
    """
    OGC EDR API endpoints

    :param collection_id: collection identifier
    :param instance_id: instance identifier
    :param location_id: location id of a /locations/<location_id> query

    :returns: HTTP response
    """

    if 'collection_id' in request.path_params:
        collection_id = request.path_params['collection_id']

    if 'instance_id' in request.path_params:
        instance_id = request.path_params['instance_id']

    if 'location_id' in request.path_params:
        location_id = request.path_params['location_id']
        query_type = 'locations'
    else:
        query_type = request['path'].split('/')[-1]

    return await execute_from_starlette(
        edr_api.get_collection_edr_query, request, collection_id,
        instance_id, query_type, location_id,
        skip_valid_check=True,
    )


async def collections(request: Request, collection_id=None):
    """
    OGC API collections endpoint

    :param request: Starlette Request instance
    :param collection_id: collection identifier

    :returns: Starlette HTTP Response
    """
    if 'collection_id' in request.path_params:
        collection_id = request.path_params['collection_id']

    return await execute_from_starlette(core_api.describe_collections, request,
                                        collection_id)


async def stac_catalog_root(request: Request):
    """
    STAC root endpoint

    :param request: Starlette Request instance

    :returns: Starlette HTTP response
    """
    return await execute_from_starlette(stac_api.get_stac_root, request)


async def stac_catalog_path(request: Request):
    """
    STAC endpoint

    :param request: Starlette Request instance

    :returns: Starlette HTTP response
    """
    path = request.path_params["path"]
    return await execute_from_starlette(stac_api.get_stac_path, request, path)


async def admin_config(request: Request):
    """
    Admin endpoint

    :returns: Starlette HTTP Response
    """

    if request.method == 'GET':
        return await execute_from_starlette(admin_api.get_config, request,
                                            alternative_api=ADMIN)
    elif request.method == 'PUT':
        return await execute_from_starlette(admin_api.put_config, request,
                                            alternative_api=ADMIN)
    elif request.method == 'PATCH':
        return await execute_from_starlette(admin_api.patch_config, request,
                                            alternative_api=ADMIN)


async def admin_config_resources(request: Request):
    """
    Resources endpoint

    :returns: HTTP response
    """

    if request.method == 'GET':
        return await execute_from_starlette(admin_api.get_resources, request,
                                            alternative_api=ADMIN)
    elif request.method == 'POST':
        return await execute_from_starlette(admin_api.put_resource, request,
                                            alternative_api=ADMIN)


async def admin_config_resource(request: Request, resource_id: str):
    """
    Resource endpoint

    :param resource_id: resource identifier

    :returns: Starlette HTTP Response
    """

    if 'resource_id' in request.path_params:
        resource_id = request.path_params['resource_id']

    if request.method == 'GET':
        return await execute_from_starlette(admin_api.get_resource, request,
                                            resource_id,
                                            alternative_api=ADMIN)
    elif request.method == 'PUT':
        return await execute_from_starlette(admin_api.put_resource, request,
                                            resource_id,
                                            alternative_api=ADMIN)
    elif request.method == 'PATCH':
        return await execute_from_starlette(admin_api.patch_resource, request,
                                            resource_id,
                                            alternative_api=ADMIN)
    elif request.method == 'DELETE':
        return await execute_from_starlette(admin_api.delete_resource, request,
                                            resource_id,
                                            alternative_api=ADMIN)


class ApiRulesMiddleware:
    """ Custom middleware to properly deal with trailing slashes.
    See https://github.com/encode/starlette/issues/869.
    """
    def __init__(
            self,
            app: ASGIApp
    ) -> None:
        self.app = app
        self.prefix = API_RULES.get_url_prefix('starlette')

    async def __call__(self, scope: Scope,
                       receive: Receive, send: Send) -> None:
        if scope['type'] == "http" and API_RULES.strict_slashes:
            path = scope['path']
            if path == self.prefix:
                # If the root (landing page) is requested without a trailing
                # slash, redirect to landing page with trailing slash.
                # Starlette will otherwise throw a 404, as it does not like
                # empty Route paths.
                url = URL(scope=scope).replace(path=f"{path}/")
                response = RedirectResponse(url)
                await response(scope, receive, send)
                return
            elif path != f"{self.prefix}/" and path.endswith('/'):
                # Resource paths should NOT have trailing slashes
                response = Response(status_code=404)
                await response(scope, receive, send)
                return

        await self.app(scope, receive, send)


api_routes = [
    Route('/', landing_page),
    Route('/openapi', openapi),
    Route('/conformance', conformance),
    Route('/TileMatrixSets/{tileMatrixSetId}', get_tilematrix_set),
    Route('/TileMatrixSets', get_tilematrix_sets),
    Route('/collections/{collection_id:path}/schema', collection_schema),
    Route('/collections/{collection_id:path}/queryables', collection_queryables),  # noqa
    Route('/collections/{collection_id:path}/tiles', get_collection_tiles),
    Route('/collections/{collection_id:path}/tiles/{tileMatrixSetId}', get_collection_tiles_metadata),  # noqa
    Route('/collections/{collection_id:path}/tiles/{tileMatrixSetId}/metadata', get_collection_tiles_metadata),  # noqa
    Route('/collections/{collection_id:path}/tiles/{tileMatrixSetId}/{tile_matrix}/{tileRow}/{tileCol}', get_collection_items_tiles),  # noqa
    Route('/collections/{collection_id:path}/items', collection_items, methods=['GET', 'POST', 'OPTIONS']),  # noqa
    Route('/collections/{collection_id:path}/items/{item_id:path}', collection_items, methods=['GET', 'PUT', 'DELETE', 'OPTIONS']),  # noqa
    Route('/collections/{collection_id:path}/coverage', collection_coverage),  # noqa
    Route('/collections/{collection_id:path}/map', collection_map),
    Route('/collections/{collection_id:path}/styles/{style_id:path}/map', collection_map),  # noqa
    Route('/processes', get_processes),
    Route('/processes/{process_id}', get_processes),
    Route('/jobs', get_jobs),
    Route('/jobs/{job_id}', get_jobs, methods=['GET', 'DELETE']),
    Route('/processes/{process_id}/execution', execute_process_jobs, methods=['POST']),  # noqa
    Route('/jobs/{job_id}/results', get_job_result),
    Route('/collections/{collection_id:path}/position', get_collection_edr_query),  # noqa
    Route('/collections/{collection_id:path}/area', get_collection_edr_query),
    Route('/collections/{collection_id:path}/cube', get_collection_edr_query),
    Route('/collections/{collection_id:path}/radius', get_collection_edr_query),  # noqa
    Route('/collections/{collection_id:path}/trajectory', get_collection_edr_query),  # noqa
    Route('/collections/{collection_id:path}/corridor', get_collection_edr_query),  # noqa
    Route('/collections/{collection_id:path}/locations', get_collection_edr_query),  # noqa
    Route('/collections/{collection_id:path}/locations/{location_id}', get_collection_edr_query),  # noqa
    Route('/collections/{collection_id:path}/instances/{instance_id}/position', get_collection_edr_query),  # noqa
    Route('/collections/{collection_id:path}/instances/{instance_id}/area', get_collection_edr_query),  # noqa
    Route('/collections/{collection_id:path}/instances/{instance_id}/cube', get_collection_edr_query),  # noqa
    Route('/collections/{collection_id:path}/instances/{instance_id}/radius', get_collection_edr_query),  # noqa
    Route('/collections/{collection_id:path}/instances/{instance_id}/trajectory', get_collection_edr_query),  # noqa
    Route('/collections/{collection_id:path}/instances/{instance_id}/corridor', get_collection_edr_query),  # noqa
    Route('/collections/{collection_id:path}/instances/{instance_id}/locations', get_collection_edr_query),  # noqa
    Route('/collections/{collection_id:path}/instances/{instance_id}/locations/{location_id}', get_collection_edr_query),  # noqa
    Route('/collections', collections),
    Route('/collections/{collection_id:path}', collections),
    Route('/stac', stac_catalog_root),
    Route('/stac/{path:path}', stac_catalog_path),
]

admin_routes = [
    Route('/admin/config', admin_config, methods=['GET', 'PUT', 'PATCH']),
    Route('/admin/config/resources', admin_config_resources, methods=['GET', 'POST']),  # noqa
    Route('/admin/config/resources/{resource_id:path}', admin_config_resource,
          methods=['GET', 'PUT', 'PATCH', 'DELETE'])
]

if CONFIG['server'].get('admin', False):
    ADMIN = Admin(CONFIG, OPENAPI)
    api_routes.extend(admin_routes)

url_prefix = API_RULES.get_url_prefix('starlette')
APP = Starlette(
    routes=[
        Mount(f'{url_prefix}/static', StaticFiles(directory=STATIC_DIR)),
        Mount(url_prefix or '/', routes=api_routes)
    ]
)

if url_prefix:
    # If a URL prefix is in effect, Flask allows the static resource URLs
    # to be written both with or without that prefix (200 in both cases).
    # Starlette does not allow this, so for consistency we'll add a static
    # mount here WITHOUT the URL prefix (due to router order).
    APP.mount(
        '/static', StaticFiles(directory=STATIC_DIR),
    )

# If API rules require strict slashes, do not redirect
if API_RULES.strict_slashes:
    APP.router.redirect_slashes = False
    APP.add_middleware(ApiRulesMiddleware)

# CORS: optionally enable from config.
if CONFIG['server'].get('cors', False):
    from starlette.middleware.cors import CORSMiddleware
    APP.add_middleware(
        CORSMiddleware,
        allow_origins=['*'],
        allow_methods=['*'],
        expose_headers=['*']
    )

try:
    OGC_SCHEMAS_LOCATION = Path(CONFIG['server']['ogc_schemas_location'])
except KeyError:
    OGC_SCHEMAS_LOCATION = None

if (OGC_SCHEMAS_LOCATION is not None and
        not OGC_SCHEMAS_LOCATION.name.startswith('http')):
    if not OGC_SCHEMAS_LOCATION.exists():
        raise RuntimeError('OGC schemas misconfigured')
    APP.mount(
        f'{url_prefix}/schemas', StaticFiles(directory=OGC_SCHEMAS_LOCATION)
    )


@click.command()
@click.pass_context
@click.option('--debug', '-d', default=False, is_flag=True, help='debug')
def serve(ctx, server=None, debug=False):
    """
    Serve pygeoapi via Starlette. Runs pygeoapi
    as a uvicorn server. Not recommend for production.

    :param server: `string` of server type
    :param debug: `bool` of whether to run in debug mode,
                    default log level is INFO

    :returns: void
    """

    log_level = 'info'
    if debug:
        log_level = 'debug'
    uvicorn.run(
        "pygeoapi.starlette_app:APP",
        reload=True,
        log_level=log_level,
        loop='asyncio',
        host=api_.config['server']['bind']['host'],
        port=api_.config['server']['bind']['port'])


if __name__ == "__main__":  # run locally, for testing
    serve()<|MERGE_RESOLUTION|>--- conflicted
+++ resolved
@@ -472,33 +472,7 @@
                                         request, job_id)
 
 
-<<<<<<< HEAD
-async def get_collection_edr_query(request: Request, collection_id=None, instance_id=None):  # noqa
-=======
-async def get_job_result_resource(request: Request,
-                                  job_id=None, resource=None):
-    """
-    OGC API - Processes job result resource endpoint
-
-    :param request: Starlette Request instance
-    :param job_id: job identifier
-    :param resource: job resource
-
-    :returns: HTTP response
-    """
-
-    if 'job_id' in request.path_params:
-        job_id = request.path_params['job_id']
-    if 'resource' in request.path_params:
-        resource = request.path_params['resource']
-
-    # TODO: this api function currently doesn't exist
-    return await get_response(
-        api_.get_job_result_resource, request, job_id, resource)
-
-
 async def get_collection_edr_query(request: Request, collection_id=None, instance_id=None, location_id=None):  # noqa
->>>>>>> c91719e1
     """
     OGC EDR API endpoints
 
