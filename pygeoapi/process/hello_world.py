# =================================================================
#
# Authors: Tom Kralidis <tomkralidis@gmail.com>
#          Francesco Martinelli <francesco.martinelli@ingv.it>
#
# Copyright (c) 2022 Tom Kralidis
# Copyright (c) 2024 Francesco Martinelli
#
# Permission is hereby granted, free of charge, to any person
# obtaining a copy of this software and associated documentation
# files (the "Software"), to deal in the Software without
# restriction, including without limitation the rights to use,
# copy, modify, merge, publish, distribute, sublicense, and/or sell
# copies of the Software, and to permit persons to whom the
# Software is furnished to do so, subject to the following
# conditions:
#
# The above copyright notice and this permission notice shall be
# included in all copies or substantial portions of the Software.
#
# THE SOFTWARE IS PROVIDED "AS IS", WITHOUT WARRANTY OF ANY KIND,
# EXPRESS OR IMPLIED, INCLUDING BUT NOT LIMITED TO THE WARRANTIES
# OF MERCHANTABILITY, FITNESS FOR A PARTICULAR PURPOSE AND
# NONINFRINGEMENT. IN NO EVENT SHALL THE AUTHORS OR COPYRIGHT
# HOLDERS BE LIABLE FOR ANY CLAIM, DAMAGES OR OTHER LIABILITY,
# WHETHER IN AN ACTION OF CONTRACT, TORT OR OTHERWISE, ARISING
# FROM, OUT OF OR IN CONNECTION WITH THE SOFTWARE OR THE USE OR
# OTHER DEALINGS IN THE SOFTWARE.
#
# =================================================================

import logging

from pygeoapi.process.base import BaseProcessor, ProcessorExecuteError


LOGGER = logging.getLogger(__name__)

#: Process metadata and description
PROCESS_METADATA = {
    'version': '0.2.0',
    'id': 'hello-world',
    'title': {
        'en': 'Hello World',
        'fr': 'Bonjour le Monde'
    },
    'description': {
        'en': 'An example process that takes a name as input, and echoes '
              'it back as output. Intended to demonstrate a simple '
              'process with a single literal input.',
        'fr': 'Un exemple de processus qui prend un nom en entrée et le '
              'renvoie en sortie. Destiné à démontrer un processus '
              'simple avec une seule entrée littérale.',
    },
    'jobControlOptions': ['sync-execute', 'async-execute'],
    'keywords': ['hello world', 'example', 'echo'],
    'links': [{
        'type': 'text/html',
        'rel': 'about',
        'title': 'information',
        'href': 'https://example.org/process',
        'hreflang': 'en-US'
    }],
    'inputs': {
        'name': {
            'title': 'Name',
            'description': 'The name of the person or entity that you wish to'
                           'be echoed back as an output',
            'schema': {
                'type': 'string'
            },
            'minOccurs': 1,
            'maxOccurs': 1,
            'keywords': ['full name', 'personal']
        },
        'message': {
            'title': 'Message',
            'description': 'An optional message to echo as well',
            'schema': {
                'type': 'string'
            },
            'minOccurs': 0,
            'maxOccurs': 1,
            'keywords': ['message']
        }
    },
    'outputs': {
        'echo': {
            'title': 'Hello, world',
            'description': 'A "hello world" echo with the name and (optional)'
                           ' message submitted for processing',
            'schema': {
                'type': 'object',
                'contentMediaType': 'application/json'
            }
        }
    },
    'example': {
        'inputs': {
            'name': 'World',
            'message': 'An optional message.',
        }
    }
}


class HelloWorldProcessor(BaseProcessor):
    """Hello World Processor example"""

    def __init__(self, processor_def):
        """
        Initialize object

        :param processor_def: provider definition

        :returns: pygeoapi.process.hello_world.HelloWorldProcessor
        """

        super().__init__(processor_def, PROCESS_METADATA)
        self.supports_outputs = True

<<<<<<< HEAD
    def execute(self, data, requested_outputs = None):

=======
    def execute(self, data, outputs=None):
>>>>>>> 9a3c22d4
        mimetype = 'application/json'
        name = data.get('name')

        if name is None:
            raise ProcessorExecuteError('Cannot process without a name')

        message = data.get('message', '')
        value = f'Hello {name}! {message}'.strip()

        produced_outputs = {}
<<<<<<< HEAD
        if requested_outputs is None or 'echo' in requested_outputs:
=======
        if outputs is None or 'echo' in outputs:
>>>>>>> 9a3c22d4
            produced_outputs = {
                'id': 'echo',
                'value': value
            }
<<<<<<< HEAD
=======

        return mimetype, produced_outputs
>>>>>>> 9a3c22d4

        return mimetype, produced_outputs
    
    def __repr__(self):
        return f'<HelloWorldProcessor> {self.name}'<|MERGE_RESOLUTION|>--- conflicted
+++ resolved
@@ -119,12 +119,7 @@
         super().__init__(processor_def, PROCESS_METADATA)
         self.supports_outputs = True
 
-<<<<<<< HEAD
-    def execute(self, data, requested_outputs = None):
-
-=======
     def execute(self, data, outputs=None):
->>>>>>> 9a3c22d4
         mimetype = 'application/json'
         name = data.get('name')
 
@@ -135,22 +130,13 @@
         value = f'Hello {name}! {message}'.strip()
 
         produced_outputs = {}
-<<<<<<< HEAD
-        if requested_outputs is None or 'echo' in requested_outputs:
-=======
         if outputs is None or 'echo' in outputs:
->>>>>>> 9a3c22d4
             produced_outputs = {
                 'id': 'echo',
                 'value': value
             }
-<<<<<<< HEAD
-=======
 
         return mimetype, produced_outputs
->>>>>>> 9a3c22d4
 
-        return mimetype, produced_outputs
-    
     def __repr__(self):
         return f'<HelloWorldProcessor> {self.name}'