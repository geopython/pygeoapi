# =================================================================
#
# Authors: Tom Kralidis <tomkralidis@gmail.com>
#          Benjamin Webb <benjamin.miller.webb@gmail.com>
#
# Copyright (c) 2024 Tom Kralidis
# Copyright (c) 2023 Benjamin Webb
#
# Permission is hereby granted, free of charge, to any person
# obtaining a copy of this software and associated documentation
# files (the "Software"), to deal in the Software without
# restriction, including without limitation the rights to use,
# copy, modify, merge, publish, distribute, sublicense, and/or sell
# copies of the Software, and to permit persons to whom the
# Software is furnished to do so, subject to the following
# conditions:
#
# The above copyright notice and this permission notice shall be
# included in all copies or substantial portions of the Software.
#
# THE SOFTWARE IS PROVIDED "AS IS", WITHOUT WARRANTY OF ANY KIND,
# EXPRESS OR IMPLIED, INCLUDING BUT NOT LIMITED TO THE WARRANTIES
# OF MERCHANTABILITY, FITNESS FOR A PARTICULAR PURPOSE AND
# NONINFRINGEMENT. IN NO EVENT SHALL THE AUTHORS OR COPYRIGHT
# HOLDERS BE LIABLE FOR ANY CLAIM, DAMAGES OR OTHER LIABILITY,
# WHETHER IN AN ACTION OF CONTRACT, TORT OR OTHERWISE, ARISING
# FROM, OUT OF OR IN CONNECTION WITH THE SOFTWARE OR THE USE OR
# OTHER DEALINGS IN THE SOFTWARE.
#
# =================================================================

from copy import deepcopy
import os
import json
import logging
from typing import Tuple

<<<<<<< HEAD
from pygeoapi.api import API, APIRequest, F_HTML
=======
from dateutil.parser import parse as parse_date
from jsonpatch import make_patch
from jsonschema.exceptions import ValidationError
>>>>>>> c91719e1

from pygeoapi.api import API, APIRequest, F_HTML, pre_process
from pygeoapi.config import get_config, validate_config
from pygeoapi.openapi import get_oas
from pygeoapi.util import to_json, render_j2_template, yaml_dump


LOGGER = logging.getLogger(__name__)


class Admin(API):
    """Admin object"""

    PYGEOAPI_CONFIG = os.environ.get('PYGEOAPI_CONFIG')
    PYGEOAPI_OPENAPI = os.environ.get('PYGEOAPI_OPENAPI')

    def __init__(self, config, openapi):
        """
        constructor

        :param config: configuration dict
        :param openapi: openapi dict

        :returns: `pygeoapi.Admin` instance
        """

        super().__init__(config, openapi)

    def merge(self, obj1, obj2):
        """
        Merge two dictionaries

        :param obj1: `dict` of first object
        :param obj2: `dict` of second object

        :returns: `dict` of merged objects
        """

        if isinstance(obj1, dict) and isinstance(obj2, dict):
            merged = obj1.copy()
            for key, value in obj2.items():
                if key in merged:
                    merged[key] = self.merge(merged[key], value)
                else:
                    merged[key] = value
            return merged
        elif isinstance(obj1, list) and isinstance(obj2, list):
            return [self.merge(i1, i2) for i1, i2 in zip(obj1, obj2)]
        else:
            return obj2

    def validate(self, config):
        """
        Validate pygeoapi configuration and OpenAPI to file

        :param config: configuration dict
        """

        # validate pygeoapi configuration
        LOGGER.debug('Validating configuration')
        validate_config(config)
        # validate OpenAPI document
        # LOGGER.debug('Validating openapi document')
        # oas = get_oas(config)
        # validate_openapi_document(oas)
        return True

    def write(self, config):
        """
        Write pygeoapi configuration and OpenAPI to file

        :param config: configuration dict
        """

        self.write_config(config)
        self.write_oas(config)

    def write_config(self, config):
        """
        Write pygeoapi configuration file

        :param config: configuration dict
        """

        # validate pygeoapi configuration
        config = deepcopy(config)
        validate_config(config)

        # Preserve env variables
        LOGGER.debug('Reading env variables in configuration')
        raw_conf = json.loads(to_json(get_config(raw=True)))
        conf = json.loads(to_json(get_config()))
        patch = make_patch(conf, raw_conf)

        LOGGER.debug('Merging env variables')
        config = patch.apply(config)

        # write pygeoapi configuration
        LOGGER.debug('Writing pygeoapi configuration')
        yaml_dump(config, self.PYGEOAPI_CONFIG)
        LOGGER.debug('Finished writing pygeoapi configuration')

    def write_oas(self, config):
        """
        Write pygeoapi OpenAPI document

        :param config: configuration dict
        """

        # validate OpenAPI document
        config = deepcopy(config)
        oas = get_oas(config)
        # validate_openapi_document(oas)

        # write OpenAPI document
        LOGGER.debug('Writing OpenAPI document')
        yaml_dump(oas, self.PYGEOAPI_OPENAPI)
        LOGGER.debug('Finished writing OpenAPI document')


def get_config_(
    admin: Admin,
    request: APIRequest,
) -> Tuple[dict, int, str]:
    """
    Provide admin configuration document

    :param request: request object

    :returns: tuple of headers, status code, content
    """

    headers = request.get_response_headers()

    cfg = get_config(raw=True)

    if request.format == F_HTML:
        content = render_j2_template(
            admin.config, 'admin/index.html', cfg, request.locale
        )
    else:
        content = to_json(cfg, admin.pretty_print)

    return headers, 200, content


def put_config(
    admin: Admin,
    request: APIRequest,
) -> Tuple[dict, int, str]:
    """
    Update complete pygeoapi configuration

    :param request: request object

    :returns: tuple of headers, status code, content
    """

<<<<<<< HEAD
    LOGGER.debug('Updating configuration')
=======
        LOGGER.debug('Updating configuration')

        if not request.is_valid():
            return self.get_format_exception(request)

        headers = request.get_response_headers()

        data = request.data
        if not data:
            msg = 'missing request data'
            return self.get_exception(
                400, headers, request.format, 'MissingParameterValue', msg
            )

        try:
            # Parse data
            data = data.decode()
        except (UnicodeDecodeError, AttributeError):
            pass

        try:
            data = json.loads(data)
            for key, value in data.get('resources', {}).items():
                temporal_extents_str2datetime(value.get('extents', {}))
        except (json.decoder.JSONDecodeError, TypeError) as err:
            # Input is not valid JSON
            LOGGER.error(err)
            msg = 'invalid request data'
            return self.get_exception(
                400, headers, request.format, 'InvalidParameterValue', msg
            )

        LOGGER.debug('Updating configuration')
        try:
            self.validate(data)
        except ValidationError as err:
            LOGGER.error(err)
            msg = 'Schema validation error'
            return self.get_exception(
                400, headers, request.format, 'ValidationError', msg
            )

        self.write(data)

        return headers, 204, {}

    @pre_process
    def patch_config(
        self, request: Union[APIRequest, Any]
    ) -> Tuple[dict, int, str]:
        """
        Update partial pygeoapi configuration
>>>>>>> c91719e1

    headers = request.get_response_headers()

    data = request.data
    if not data:
        msg = 'missing request data'
        return admin.get_exception(
            400, headers, request.format, 'MissingParameterValue', msg
        )

    try:
        # Parse data
        data = data.decode()
    except (UnicodeDecodeError, AttributeError):
        pass

<<<<<<< HEAD
    try:
        data = json.loads(data)
    except (json.decoder.JSONDecodeError, TypeError) as err:
        # Input is not valid JSON
        LOGGER.error(err)
        msg = 'invalid request data'
        return admin.get_exception(
            400, headers, request.format, 'InvalidParameterValue', msg
        )
=======
        if not request.is_valid():
            return self.get_format_exception(request)

        config = deepcopy(self.config)
        headers = request.get_response_headers()

        data = request.data
        if not data:
            msg = 'missing request data'
            return self.get_exception(
                400, headers, request.format, 'MissingParameterValue', msg
            )

        try:
            # Parse data
            data = data.decode()
        except (UnicodeDecodeError, AttributeError):
            pass

        try:
            data = json.loads(data)
            for key, value in data.get('resources', {}).items():
                temporal_extents_str2datetime(value.get('extents', {}))
        except (json.decoder.JSONDecodeError, TypeError) as err:
            # Input is not valid JSON
            LOGGER.error(err)
            msg = 'invalid request data'
            return self.get_exception(
                400, headers, request.format, 'InvalidParameterValue', msg
            )

        LOGGER.debug('Merging configuration')
        config = self.merge(config, data)

        try:
            self.validate(config)
        except ValidationError as err:
            LOGGER.error(err)
            msg = 'Schema validation error'
            return self.get_exception(
                400, headers, request.format, 'ValidationError', msg
            )

        self.write(config)

        content = to_json(config, self.pretty_print)

        return headers, 204, content

    @pre_process
    def get_resources(
        self, request: Union[APIRequest, Any]
    ) -> Tuple[dict, int, str]:
        """
        Provide admin document
>>>>>>> c91719e1

    LOGGER.debug('Updating configuration')
    try:
        admin.validate(data)
    except ValidationError as err:
        LOGGER.error(err)
        msg = 'Schema validation error'
        return admin.get_exception(
            400, headers, request.format, 'ValidationError', msg
        )

    admin.write(data)

    return headers, 204, {}


def patch_config(
    admin: Admin, request: APIRequest,
) -> Tuple[dict, int, str]:
    """
    Update partial pygeoapi configuration

    :param request: request object
    :param resource_id: resource identifier

    :returns: tuple of headers, status code, content
    """

    config = deepcopy(admin.config)
    headers = request.get_response_headers()

    data = request.data
    if not data:
        msg = 'missing request data'
        return admin.get_exception(
            400, headers, request.format, 'MissingParameterValue', msg
        )

    try:
        # Parse data
        data = data.decode()
    except (UnicodeDecodeError, AttributeError):
        pass

    try:
        data = json.loads(data)
    except (json.decoder.JSONDecodeError, TypeError) as err:
        # Input is not valid JSON
        LOGGER.error(err)
        msg = 'invalid request data'
        return admin.get_exception(
            400, headers, request.format, 'InvalidParameterValue', msg
        )

    LOGGER.debug('Merging configuration')
    config = admin.merge(config, data)

    try:
        admin.validate(config)
    except ValidationError as err:
        LOGGER.error(err)
        msg = 'Schema validation error'
        return admin.get_exception(
            400, headers, request.format, 'ValidationError', msg
        )

    admin.write(config)

    content = to_json(config, admin.pretty_print)

    return headers, 204, content


def get_resources(
    admin: Admin, request: APIRequest,
) -> Tuple[dict, int, str]:
    """
    Provide admin document

    :param request: request object

    :returns: tuple of headers, status code, content
    """

    headers = request.get_response_headers()

    cfg = get_config(raw=True)

    if request.format == F_HTML:
        content = render_j2_template(
            admin.config,
            'admin/index.html',
            cfg['resources'],
            request.locale,
        )
    else:
        content = to_json(cfg['resources'], admin.pretty_print)

    return headers, 200, content


def post_resource(
    admin: Admin, request: APIRequest,
) -> Tuple[dict, int, str]:
    """
    Add resource configuration

    :param request: request object

    :returns: tuple of headers, status code, content
    """

<<<<<<< HEAD
    config = deepcopy(admin.config)
    headers = request.get_response_headers()
=======
        if not request.is_valid():
            return self.get_format_exception(request)

        config = deepcopy(self.config)
        headers = request.get_response_headers()

        data = request.data
        if not data:
            msg = 'missing request data'
            return self.get_exception(
                400, headers, request.format, 'MissingParameterValue', msg
            )

        try:
            # Parse data
            data = data.decode()
        except (UnicodeDecodeError, AttributeError):
            pass

        try:
            data = json.loads(data)
            res = list(data.keys())[0]
            temporal_extents_str2datetime(data[res].get('extents', {}))
        except (json.decoder.JSONDecodeError, TypeError) as err:
            # Input is not valid JSON
            LOGGER.error(err)
            msg = 'invalid request data'
            return self.get_exception(
                400, headers, request.format, 'InvalidParameterValue', msg
            )

        resource_id = next(iter(data.keys()))

        if config['resources'].get(resource_id) is not None:
            # Resource already exists
            msg = f'Resource exists: {resource_id}'
            LOGGER.error(msg)
            return self.get_exception(
                400, headers, request.format, 'NoApplicableCode', msg
            )

        LOGGER.debug(f'Adding resource: {resource_id}')
        config['resources'].update(data)

        try:
            self.validate(config)
        except ValidationError as err:
            LOGGER.error(err)
            msg = 'Schema validation error'
            return self.get_exception(
                400, headers, request.format, 'ValidationError', msg
            )

        self.write(config)

        content = f'Location: /{request.path_info}/{resource_id}'
        LOGGER.debug(f'Success at {content}')

        return headers, 201, content

    @pre_process
    def get_resource(
        self, request: Union[APIRequest, Any], resource_id: str
    ) -> Tuple[dict, int, str]:
        """
        Get resource configuration
>>>>>>> c91719e1

    data = request.data
    if not data:
        msg = 'missing request data'
        return admin.get_exception(
            400, headers, request.format, 'MissingParameterValue', msg
        )

    try:
        # Parse data
        data = data.decode()
    except (UnicodeDecodeError, AttributeError):
        pass

    try:
        data = json.loads(data)
    except (json.decoder.JSONDecodeError, TypeError) as err:
        # Input is not valid JSON
        LOGGER.error(err)
        msg = 'invalid request data'
        return admin.get_exception(
            400, headers, request.format, 'InvalidParameterValue', msg
        )

    resource_id = next(iter(data.keys()))

    if config['resources'].get(resource_id) is not None:
        # Resource already exists
        msg = f'Resource exists: {resource_id}'
        LOGGER.error(msg)
        return admin.get_exception(
            400, headers, request.format, 'NoApplicableCode', msg
        )

    LOGGER.debug(f'Adding resource: {resource_id}')
    config['resources'].update(data)

    try:
        admin.validate(config)
    except ValidationError as err:
        LOGGER.error(err)
        msg = 'Schema validation error'
        return admin.get_exception(
            400, headers, request.format, 'ValidationError', msg
        )

    admin.write(config)

    content = f'Location: /{request.path_info}/{resource_id}'
    LOGGER.debug(f'Success at {content}')

    return headers, 201, content

<<<<<<< HEAD

def get_resource(
    admin: Admin, request: APIRequest, resource_id: str
) -> Tuple[dict, int, str]:
    """
    Get resource configuration

    :param request: request object
    :param resource_id:

    :returns: tuple of headers, status code, content
    """

    headers = request.get_response_headers()

    cfg = get_config(raw=True)

    try:
        resource = cfg['resources'][resource_id]
    except KeyError:
        msg = f'Resource not found: {resource_id}'
        return admin.get_exception(
            400, headers, request.format, 'ResourceNotFound', msg
        )

    if request.format == F_HTML:
        content = render_j2_template(
            admin.config, 'admin/index.html', resource, request.locale
        )
    else:
        content = to_json(resource, admin.pretty_print)

    return headers, 200, content


def delete_resource(
    admin: Admin, request: APIRequest, resource_id: str
) -> Tuple[dict, int, str]:
    """
    Delete resource configuration

    :param request: request object
    :param resource_id: resource identifier

    :returns: tuple of headers, status code, content
    """

    config = deepcopy(admin.config)
    headers = request.get_response_headers()

    try:
        LOGGER.debug(f'Removing resource configuration for: {resource_id}')
        config['resources'].pop(resource_id)
    except KeyError:
        msg = f'Resource not found: {resource_id}'
        return admin.get_exception(
            400, headers, request.format, 'ResourceNotFound', msg
        )

    LOGGER.debug('Resource removed, validating and saving configuration')
    try:
        admin.validate(config)
    except ValidationError as err:
        LOGGER.error(err)
        msg = 'Schema validation error'
        return admin.get_exception(
            400, headers, request.format, 'ValidationError', msg
        )

    admin.write(config)

    return headers, 204, {}


def put_resource(
    admin: Admin,
    request: APIRequest,
    resource_id: str,
) -> Tuple[dict, int, str]:
    """
    Update complete resource configuration

    :param request: request object
    :param resource_id: resource identifier

    :returns: tuple of headers, status code, content
    """

    config = deepcopy(admin.config)
    headers = request.get_response_headers()

    try:
        LOGGER.debug('Verifying resource exists')
        config['resources'][resource_id]
    except KeyError:
        msg = f'Resource not found: {resource_id}'
        return admin.get_exception(
            400, headers, request.format, 'ResourceNotFound', msg
        )

    data = request.data
    if not data:
        msg = 'missing request data'
        return admin.get_exception(
            400, headers, request.format, 'MissingParameterValue', msg
        )

    try:
        # Parse data
        data = data.decode()
    except (UnicodeDecodeError, AttributeError):
        pass

    try:
        data = json.loads(data)
    except (json.decoder.JSONDecodeError, TypeError) as err:
        # Input is not valid JSON
        LOGGER.error(err)
        msg = 'invalid request data'
        return admin.get_exception(
            400, headers, request.format, 'InvalidParameterValue', msg
        )

    LOGGER.debug(f'Updating resource: {resource_id}')
    config['resources'].update({resource_id: data})
    try:
        admin.validate(config)
    except ValidationError as err:
        LOGGER.error(err)
        msg = 'Schema validation error'
        return admin.get_exception(
            400, headers, request.format, 'ValidationError', msg
        )

    admin.write(config)

    return headers, 204, {}


def patch_resource(
    admin: Admin, request: APIRequest, resource_id: str
) -> Tuple[dict, int, str]:
    """
    Update partial resource configuration

    :param request: request object
    :param resource_id: resource identifier

    :returns: tuple of headers, status code, content
    """

    config = deepcopy(admin.config)
    headers = request.get_response_headers()

    try:
        LOGGER.debug('Verifying resource exists')
        resource = config['resources'][resource_id]
    except KeyError:
        msg = f'Resource not found: {resource_id}'
        return admin.get_exception(
            400, headers, request.format, 'ResourceNotFound', msg
        )

    data = request.data
    if not data:
        msg = 'missing request data'
        return admin.get_exception(
            400, headers, request.format, 'MissingParameterValue', msg
        )

    try:
        # Parse data
        data = data.decode()
    except (UnicodeDecodeError, AttributeError):
        pass

    try:
        data = json.loads(data)
    except (json.decoder.JSONDecodeError, TypeError) as err:
        # Input is not valid JSON
        LOGGER.error(err)
        msg = 'invalid request data'
        return admin.get_exception(
            400, headers, request.format, 'InvalidParameterValue', msg
        )

    LOGGER.debug('Merging resource block')
    data = admin.merge(resource, data)
    LOGGER.debug('Updating resource')
    config['resources'].update({resource_id: data})

    try:
        admin.validate(config)
    except ValidationError as err:
        LOGGER.error(err)
        msg = 'Schema validation error'
        return admin.get_exception(
            400, headers, request.format, 'ValidationError', msg
        )

    admin.write(config)

    content = to_json(resource, admin.pretty_print)

    return headers, 204, content
=======
        cfg = get_config(raw=True)

        try:
            resource = cfg['resources'][resource_id]
        except KeyError:
            msg = f'Resource not found: {resource_id}'
            return self.get_exception(
                400, headers, request.format, 'ResourceNotFound', msg
            )

        if request.format == F_HTML:
            content = render_j2_template(
                self.config, 'admin/index.html', resource, request.locale
            )
        else:
            content = to_json(resource, self.pretty_print)

        return headers, 200, content

    @pre_process
    def delete_resource(
        self, request: Union[APIRequest, Any], resource_id: str
    ) -> Tuple[dict, int, str]:
        """
        Delete resource configuration

        :param request: request object
        :param resource_id: resource identifier

        :returns: tuple of headers, status code, content
        """

        if not request.is_valid():
            return self.get_format_exception(request)

        config = deepcopy(self.config)
        headers = request.get_response_headers()

        try:
            LOGGER.debug(f'Removing resource configuration for: {resource_id}')
            config['resources'].pop(resource_id)
        except KeyError:
            msg = f'Resource not found: {resource_id}'
            return self.get_exception(
                400, headers, request.format, 'ResourceNotFound', msg
            )

        LOGGER.debug('Resource removed, validating and saving configuration')
        try:
            self.validate(config)
        except ValidationError as err:
            LOGGER.error(err)
            msg = 'Schema validation error'
            return self.get_exception(
                400, headers, request.format, 'ValidationError', msg
            )

        self.write(config)

        return headers, 204, {}

    @pre_process
    def put_resource(
        self,
        request: Union[APIRequest, Any],
        resource_id: str,
    ) -> Tuple[dict, int, str]:
        """
        Update complete resource configuration

        :param request: request object
        :param resource_id: resource identifier

        :returns: tuple of headers, status code, content
        """

        if not request.is_valid():
            return self.get_format_exception(request)

        config = deepcopy(self.config)
        headers = request.get_response_headers()

        try:
            LOGGER.debug('Verifying resource exists')
            config['resources'][resource_id]
        except KeyError:
            msg = f'Resource not found: {resource_id}'
            return self.get_exception(
                400, headers, request.format, 'ResourceNotFound', msg
            )

        data = request.data
        if not data:
            msg = 'missing request data'
            return self.get_exception(
                400, headers, request.format, 'MissingParameterValue', msg
            )

        try:
            # Parse data
            data = data.decode()
        except (UnicodeDecodeError, AttributeError):
            pass

        try:
            data = json.loads(data)
            temporal_extents_str2datetime(data.get('extents', {}))
        except (json.decoder.JSONDecodeError, TypeError) as err:
            # Input is not valid JSON
            LOGGER.error(err)
            msg = 'invalid request data'
            return self.get_exception(
                400, headers, request.format, 'InvalidParameterValue', msg
            )

        LOGGER.debug(f'Updating resource: {resource_id}')
        config['resources'].update({resource_id: data})
        try:
            self.validate(config)
        except ValidationError as err:
            LOGGER.error(err)
            msg = 'Schema validation error'
            return self.get_exception(
                400, headers, request.format, 'ValidationError', msg
            )

        self.write(config)

        return headers, 204, {}

    @pre_process
    def patch_resource(
        self, request: Union[APIRequest, Any], resource_id: str
    ) -> Tuple[dict, int, str]:
        """
        Update partial resource configuration

        :param request: request object
        :param resource_id: resource identifier

        :returns: tuple of headers, status code, content
        """

        if not request.is_valid():
            return self.get_format_exception(request)

        config = deepcopy(self.config)
        headers = request.get_response_headers()

        try:
            LOGGER.debug('Verifying resource exists')
            resource = config['resources'][resource_id]
        except KeyError:
            msg = f'Resource not found: {resource_id}'
            return self.get_exception(
                400, headers, request.format, 'ResourceNotFound', msg
            )

        data = request.data
        if not data:
            msg = 'missing request data'
            return self.get_exception(
                400, headers, request.format, 'MissingParameterValue', msg
            )

        try:
            # Parse data
            data = data.decode()
        except (UnicodeDecodeError, AttributeError):
            pass

        try:
            data = json.loads(data)
            temporal_extents_str2datetime(data.get('extents', {}))
        except (json.decoder.JSONDecodeError, TypeError) as err:
            # Input is not valid JSON
            LOGGER.error(err)
            msg = 'invalid request data'
            return self.get_exception(
                400, headers, request.format, 'InvalidParameterValue', msg
            )

        LOGGER.debug('Merging resource block')
        data = self.merge(resource, data)
        LOGGER.debug('Updating resource')
        config['resources'].update({resource_id: data})

        try:
            self.validate(config)
        except ValidationError as err:
            LOGGER.error(err)
            msg = 'Schema validation error'
            return self.get_exception(
                400, headers, request.format, 'ValidationError', msg
            )

        self.write(config)

        content = to_json(resource, self.pretty_print)

        return headers, 204, content


def temporal_extents_str2datetime(extents: dict) -> None:
    """
    Helper function to coerce datetime strings into datetime objects

    :extents: `dict` of pygeoapi resource extents object

    :returns: `None` (changes made directly)
    """

    try:
        extents['temporal']['begin'] = parse_date(extents['temporal']['begin'])
        extents['temporal']['end'] = parse_date(extents['temporal']['end'])
    except (KeyError, TypeError):
        LOGGER.debug('No temporal extents found')
>>>>>>> c91719e1
<|MERGE_RESOLUTION|>--- conflicted
+++ resolved
@@ -35,15 +35,11 @@
 import logging
 from typing import Tuple
 
-<<<<<<< HEAD
-from pygeoapi.api import API, APIRequest, F_HTML
-=======
 from dateutil.parser import parse as parse_date
 from jsonpatch import make_patch
 from jsonschema.exceptions import ValidationError
->>>>>>> c91719e1
-
-from pygeoapi.api import API, APIRequest, F_HTML, pre_process
+
+from pygeoapi.api import API, APIRequest, F_HTML
 from pygeoapi.config import get_config, validate_config
 from pygeoapi.openapi import get_oas
 from pygeoapi.util import to_json, render_j2_template, yaml_dump
@@ -200,62 +196,7 @@
     :returns: tuple of headers, status code, content
     """
 
-<<<<<<< HEAD
     LOGGER.debug('Updating configuration')
-=======
-        LOGGER.debug('Updating configuration')
-
-        if not request.is_valid():
-            return self.get_format_exception(request)
-
-        headers = request.get_response_headers()
-
-        data = request.data
-        if not data:
-            msg = 'missing request data'
-            return self.get_exception(
-                400, headers, request.format, 'MissingParameterValue', msg
-            )
-
-        try:
-            # Parse data
-            data = data.decode()
-        except (UnicodeDecodeError, AttributeError):
-            pass
-
-        try:
-            data = json.loads(data)
-            for key, value in data.get('resources', {}).items():
-                temporal_extents_str2datetime(value.get('extents', {}))
-        except (json.decoder.JSONDecodeError, TypeError) as err:
-            # Input is not valid JSON
-            LOGGER.error(err)
-            msg = 'invalid request data'
-            return self.get_exception(
-                400, headers, request.format, 'InvalidParameterValue', msg
-            )
-
-        LOGGER.debug('Updating configuration')
-        try:
-            self.validate(data)
-        except ValidationError as err:
-            LOGGER.error(err)
-            msg = 'Schema validation error'
-            return self.get_exception(
-                400, headers, request.format, 'ValidationError', msg
-            )
-
-        self.write(data)
-
-        return headers, 204, {}
-
-    @pre_process
-    def patch_config(
-        self, request: Union[APIRequest, Any]
-    ) -> Tuple[dict, int, str]:
-        """
-        Update partial pygeoapi configuration
->>>>>>> c91719e1
 
     headers = request.get_response_headers()
 
@@ -272,9 +213,10 @@
     except (UnicodeDecodeError, AttributeError):
         pass
 
-<<<<<<< HEAD
     try:
         data = json.loads(data)
+        for key, value in data.get('resources', {}).items():
+            temporal_extents_str2datetime(value.get('extents', {}))
     except (json.decoder.JSONDecodeError, TypeError) as err:
         # Input is not valid JSON
         LOGGER.error(err)
@@ -282,63 +224,6 @@
         return admin.get_exception(
             400, headers, request.format, 'InvalidParameterValue', msg
         )
-=======
-        if not request.is_valid():
-            return self.get_format_exception(request)
-
-        config = deepcopy(self.config)
-        headers = request.get_response_headers()
-
-        data = request.data
-        if not data:
-            msg = 'missing request data'
-            return self.get_exception(
-                400, headers, request.format, 'MissingParameterValue', msg
-            )
-
-        try:
-            # Parse data
-            data = data.decode()
-        except (UnicodeDecodeError, AttributeError):
-            pass
-
-        try:
-            data = json.loads(data)
-            for key, value in data.get('resources', {}).items():
-                temporal_extents_str2datetime(value.get('extents', {}))
-        except (json.decoder.JSONDecodeError, TypeError) as err:
-            # Input is not valid JSON
-            LOGGER.error(err)
-            msg = 'invalid request data'
-            return self.get_exception(
-                400, headers, request.format, 'InvalidParameterValue', msg
-            )
-
-        LOGGER.debug('Merging configuration')
-        config = self.merge(config, data)
-
-        try:
-            self.validate(config)
-        except ValidationError as err:
-            LOGGER.error(err)
-            msg = 'Schema validation error'
-            return self.get_exception(
-                400, headers, request.format, 'ValidationError', msg
-            )
-
-        self.write(config)
-
-        content = to_json(config, self.pretty_print)
-
-        return headers, 204, content
-
-    @pre_process
-    def get_resources(
-        self, request: Union[APIRequest, Any]
-    ) -> Tuple[dict, int, str]:
-        """
-        Provide admin document
->>>>>>> c91719e1
 
     LOGGER.debug('Updating configuration')
     try:
@@ -385,6 +270,8 @@
 
     try:
         data = json.loads(data)
+        for key, value in data.get('resources', {}).items():
+            temporal_extents_str2datetime(value.get('extents', {}))
     except (json.decoder.JSONDecodeError, TypeError) as err:
         # Input is not valid JSON
         LOGGER.error(err)
@@ -451,77 +338,8 @@
     :returns: tuple of headers, status code, content
     """
 
-<<<<<<< HEAD
     config = deepcopy(admin.config)
     headers = request.get_response_headers()
-=======
-        if not request.is_valid():
-            return self.get_format_exception(request)
-
-        config = deepcopy(self.config)
-        headers = request.get_response_headers()
-
-        data = request.data
-        if not data:
-            msg = 'missing request data'
-            return self.get_exception(
-                400, headers, request.format, 'MissingParameterValue', msg
-            )
-
-        try:
-            # Parse data
-            data = data.decode()
-        except (UnicodeDecodeError, AttributeError):
-            pass
-
-        try:
-            data = json.loads(data)
-            res = list(data.keys())[0]
-            temporal_extents_str2datetime(data[res].get('extents', {}))
-        except (json.decoder.JSONDecodeError, TypeError) as err:
-            # Input is not valid JSON
-            LOGGER.error(err)
-            msg = 'invalid request data'
-            return self.get_exception(
-                400, headers, request.format, 'InvalidParameterValue', msg
-            )
-
-        resource_id = next(iter(data.keys()))
-
-        if config['resources'].get(resource_id) is not None:
-            # Resource already exists
-            msg = f'Resource exists: {resource_id}'
-            LOGGER.error(msg)
-            return self.get_exception(
-                400, headers, request.format, 'NoApplicableCode', msg
-            )
-
-        LOGGER.debug(f'Adding resource: {resource_id}')
-        config['resources'].update(data)
-
-        try:
-            self.validate(config)
-        except ValidationError as err:
-            LOGGER.error(err)
-            msg = 'Schema validation error'
-            return self.get_exception(
-                400, headers, request.format, 'ValidationError', msg
-            )
-
-        self.write(config)
-
-        content = f'Location: /{request.path_info}/{resource_id}'
-        LOGGER.debug(f'Success at {content}')
-
-        return headers, 201, content
-
-    @pre_process
-    def get_resource(
-        self, request: Union[APIRequest, Any], resource_id: str
-    ) -> Tuple[dict, int, str]:
-        """
-        Get resource configuration
->>>>>>> c91719e1
 
     data = request.data
     if not data:
@@ -538,6 +356,8 @@
 
     try:
         data = json.loads(data)
+        res = list(data.keys())[0]
+        temporal_extents_str2datetime(data[res].get('extents', {}))
     except (json.decoder.JSONDecodeError, TypeError) as err:
         # Input is not valid JSON
         LOGGER.error(err)
@@ -575,7 +395,6 @@
 
     return headers, 201, content
 
-<<<<<<< HEAD
 
 def get_resource(
     admin: Admin, request: APIRequest, resource_id: str
@@ -691,6 +510,7 @@
 
     try:
         data = json.loads(data)
+        temporal_extents_str2datetime(data.get('extents', {}))
     except (json.decoder.JSONDecodeError, TypeError) as err:
         # Input is not valid JSON
         LOGGER.error(err)
@@ -754,6 +574,7 @@
 
     try:
         data = json.loads(data)
+        temporal_extents_str2datetime(data.get('extents', {}))
     except (json.decoder.JSONDecodeError, TypeError) as err:
         # Input is not valid JSON
         LOGGER.error(err)
@@ -781,208 +602,6 @@
     content = to_json(resource, admin.pretty_print)
 
     return headers, 204, content
-=======
-        cfg = get_config(raw=True)
-
-        try:
-            resource = cfg['resources'][resource_id]
-        except KeyError:
-            msg = f'Resource not found: {resource_id}'
-            return self.get_exception(
-                400, headers, request.format, 'ResourceNotFound', msg
-            )
-
-        if request.format == F_HTML:
-            content = render_j2_template(
-                self.config, 'admin/index.html', resource, request.locale
-            )
-        else:
-            content = to_json(resource, self.pretty_print)
-
-        return headers, 200, content
-
-    @pre_process
-    def delete_resource(
-        self, request: Union[APIRequest, Any], resource_id: str
-    ) -> Tuple[dict, int, str]:
-        """
-        Delete resource configuration
-
-        :param request: request object
-        :param resource_id: resource identifier
-
-        :returns: tuple of headers, status code, content
-        """
-
-        if not request.is_valid():
-            return self.get_format_exception(request)
-
-        config = deepcopy(self.config)
-        headers = request.get_response_headers()
-
-        try:
-            LOGGER.debug(f'Removing resource configuration for: {resource_id}')
-            config['resources'].pop(resource_id)
-        except KeyError:
-            msg = f'Resource not found: {resource_id}'
-            return self.get_exception(
-                400, headers, request.format, 'ResourceNotFound', msg
-            )
-
-        LOGGER.debug('Resource removed, validating and saving configuration')
-        try:
-            self.validate(config)
-        except ValidationError as err:
-            LOGGER.error(err)
-            msg = 'Schema validation error'
-            return self.get_exception(
-                400, headers, request.format, 'ValidationError', msg
-            )
-
-        self.write(config)
-
-        return headers, 204, {}
-
-    @pre_process
-    def put_resource(
-        self,
-        request: Union[APIRequest, Any],
-        resource_id: str,
-    ) -> Tuple[dict, int, str]:
-        """
-        Update complete resource configuration
-
-        :param request: request object
-        :param resource_id: resource identifier
-
-        :returns: tuple of headers, status code, content
-        """
-
-        if not request.is_valid():
-            return self.get_format_exception(request)
-
-        config = deepcopy(self.config)
-        headers = request.get_response_headers()
-
-        try:
-            LOGGER.debug('Verifying resource exists')
-            config['resources'][resource_id]
-        except KeyError:
-            msg = f'Resource not found: {resource_id}'
-            return self.get_exception(
-                400, headers, request.format, 'ResourceNotFound', msg
-            )
-
-        data = request.data
-        if not data:
-            msg = 'missing request data'
-            return self.get_exception(
-                400, headers, request.format, 'MissingParameterValue', msg
-            )
-
-        try:
-            # Parse data
-            data = data.decode()
-        except (UnicodeDecodeError, AttributeError):
-            pass
-
-        try:
-            data = json.loads(data)
-            temporal_extents_str2datetime(data.get('extents', {}))
-        except (json.decoder.JSONDecodeError, TypeError) as err:
-            # Input is not valid JSON
-            LOGGER.error(err)
-            msg = 'invalid request data'
-            return self.get_exception(
-                400, headers, request.format, 'InvalidParameterValue', msg
-            )
-
-        LOGGER.debug(f'Updating resource: {resource_id}')
-        config['resources'].update({resource_id: data})
-        try:
-            self.validate(config)
-        except ValidationError as err:
-            LOGGER.error(err)
-            msg = 'Schema validation error'
-            return self.get_exception(
-                400, headers, request.format, 'ValidationError', msg
-            )
-
-        self.write(config)
-
-        return headers, 204, {}
-
-    @pre_process
-    def patch_resource(
-        self, request: Union[APIRequest, Any], resource_id: str
-    ) -> Tuple[dict, int, str]:
-        """
-        Update partial resource configuration
-
-        :param request: request object
-        :param resource_id: resource identifier
-
-        :returns: tuple of headers, status code, content
-        """
-
-        if not request.is_valid():
-            return self.get_format_exception(request)
-
-        config = deepcopy(self.config)
-        headers = request.get_response_headers()
-
-        try:
-            LOGGER.debug('Verifying resource exists')
-            resource = config['resources'][resource_id]
-        except KeyError:
-            msg = f'Resource not found: {resource_id}'
-            return self.get_exception(
-                400, headers, request.format, 'ResourceNotFound', msg
-            )
-
-        data = request.data
-        if not data:
-            msg = 'missing request data'
-            return self.get_exception(
-                400, headers, request.format, 'MissingParameterValue', msg
-            )
-
-        try:
-            # Parse data
-            data = data.decode()
-        except (UnicodeDecodeError, AttributeError):
-            pass
-
-        try:
-            data = json.loads(data)
-            temporal_extents_str2datetime(data.get('extents', {}))
-        except (json.decoder.JSONDecodeError, TypeError) as err:
-            # Input is not valid JSON
-            LOGGER.error(err)
-            msg = 'invalid request data'
-            return self.get_exception(
-                400, headers, request.format, 'InvalidParameterValue', msg
-            )
-
-        LOGGER.debug('Merging resource block')
-        data = self.merge(resource, data)
-        LOGGER.debug('Updating resource')
-        config['resources'].update({resource_id: data})
-
-        try:
-            self.validate(config)
-        except ValidationError as err:
-            LOGGER.error(err)
-            msg = 'Schema validation error'
-            return self.get_exception(
-                400, headers, request.format, 'ValidationError', msg
-            )
-
-        self.write(config)
-
-        content = to_json(resource, self.pretty_print)
-
-        return headers, 204, content
 
 
 def temporal_extents_str2datetime(extents: dict) -> None:
@@ -998,5 +617,4 @@
         extents['temporal']['begin'] = parse_date(extents['temporal']['begin'])
         extents['temporal']['end'] = parse_date(extents['temporal']['end'])
     except (KeyError, TypeError):
-        LOGGER.debug('No temporal extents found')
->>>>>>> c91719e1
+        LOGGER.debug('No temporal extents found')