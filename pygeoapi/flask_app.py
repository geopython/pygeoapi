# =================================================================
#
# Authors: Tom Kralidis <tomkralidis@gmail.com>
#          Norman Barker <norman.barker@gmail.com>
#
# Copyright (c) 2020 Tom Kralidis
#
# Permission is hereby granted, free of charge, to any person
# obtaining a copy of this software and associated documentation
# files (the "Software"), to deal in the Software without
# restriction, including without limitation the rights to use,
# copy, modify, merge, publish, distribute, sublicense, and/or sell
# copies of the Software, and to permit persons to whom the
# Software is furnished to do so, subject to the following
# conditions:
#
# The above copyright notice and this permission notice shall be
# included in all copies or substantial portions of the Software.
#
# THE SOFTWARE IS PROVIDED "AS IS", WITHOUT WARRANTY OF ANY KIND,
# EXPRESS OR IMPLIED, INCLUDING BUT NOT LIMITED TO THE WARRANTIES
# OF MERCHANTABILITY, FITNESS FOR A PARTICULAR PURPOSE AND
# NONINFRINGEMENT. IN NO EVENT SHALL THE AUTHORS OR COPYRIGHT
# HOLDERS BE LIABLE FOR ANY CLAIM, DAMAGES OR OTHER LIABILITY,
# WHETHER IN AN ACTION OF CONTRACT, TORT OR OTHERWISE, ARISING
# FROM, OUT OF OR IN CONNECTION WITH THE SOFTWARE OR THE USE OR
# OTHER DEALINGS IN THE SOFTWARE.
#
# =================================================================

""" Flask module providing the route paths to the api"""

import os

import click

from flask import Flask, Blueprint, make_response, request, send_from_directory

from pygeoapi.api import API
from pygeoapi.util import get_mimetype, yaml_load


CONFIG = None

if 'PYGEOAPI_CONFIG' not in os.environ:
    raise RuntimeError('PYGEOAPI_CONFIG environment variable not set')

with open(os.environ.get('PYGEOAPI_CONFIG'), encoding='utf8') as fh:
    CONFIG = yaml_load(fh)

STATIC_FOLDER = 'static'
if 'templates' in CONFIG['server']:
    STATIC_FOLDER = CONFIG['server']['templates'].get('static', 'static')

APP = Flask(__name__, static_folder=STATIC_FOLDER, static_url_path='/static')
APP.url_map.strict_slashes = False

BLUEPRINT = Blueprint('pygeoapi', __name__, static_folder=STATIC_FOLDER)

# CORS: optionally enable from config.
if CONFIG['server'].get('cors', False):
    from flask_cors import CORS
    CORS(APP)

APP.config['JSONIFY_PRETTYPRINT_REGULAR'] = CONFIG['server'].get(
    'pretty_print', True)

api_ = API(CONFIG)

OGC_SCHEMAS_LOCATION = CONFIG['server'].get('ogc_schemas_location', None)

if (OGC_SCHEMAS_LOCATION is not None and
        not OGC_SCHEMAS_LOCATION.startswith('http')):
    # serve the OGC schemas locally

    if not os.path.exists(OGC_SCHEMAS_LOCATION):
        raise RuntimeError('OGC schemas misconfigured')

    @BLUEPRINT.route('/schemas/<path:path>', methods=['GET'])
    def schemas(path):
        """
        Serve OGC schemas locally

        :param path: path of the OGC schema document

        :returns: HTTP response
        """

        full_filepath = os.path.join(OGC_SCHEMAS_LOCATION, path)
        dirname_ = os.path.dirname(full_filepath)
        basename_ = os.path.basename(full_filepath)

        # TODO: better sanitization?
        path_ = dirname_.replace('..', '').replace('//', '')
        return send_from_directory(path_, basename_,
                                   mimetype=get_mimetype(basename_))


def get_response(result: tuple):
    """
    Creates a Flask Response object and updates matching headers.

    :param result: The result of the API call.
                   This should be a tuple of (headers, status, content).

    :returns: A Response instance.
    """

    headers, status, content = result
    response = make_response(content, status)

    if headers:
        response.headers = headers
    return response


@BLUEPRINT.route('/')
def landing_page():
    """
    OGC API landing page endpoint

    :returns: HTTP response
    """
    return get_response(api_.landing_page(request))


@BLUEPRINT.route('/openapi')
def openapi():
    """
    OpenAPI endpoint

    :returns: HTTP response
    """
    with open(os.environ.get('PYGEOAPI_OPENAPI'), encoding='utf8') as ff:
        if os.environ.get('PYGEOAPI_OPENAPI').endswith(('.yaml', '.yml')):
            openapi_ = yaml_load(ff)
        else:  # JSON file, do not transform
            openapi_ = ff

    return get_response(api_.openapi(request, openapi_))


@BLUEPRINT.route('/conformance')
def conformance():
    """
    OGC API conformance endpoint

    :returns: HTTP response
    """
    return get_response(api_.conformance(request))


@BLUEPRINT.route('/collections')
@BLUEPRINT.route('/collections/<collection_id>')
def collections(collection_id=None):
    """
    OGC API collections endpoint

    :param collection_id: collection identifier

    :returns: HTTP response
    """
    return get_response(api_.describe_collections(request, collection_id))


@BLUEPRINT.route('/collections/<collection_id>/queryables')
def collection_queryables(collection_id=None):
    """
    OGC API collections querybles endpoint

    :param collection_id: collection identifier

    :returns: HTTP response
    """
    return get_response(api_.get_collection_queryables(request, collection_id))


@BLUEPRINT.route('/collections/<collection_id>/items', methods=['GET', 'POST'])
@BLUEPRINT.route('/collections/<collection_id>/items/<item_id>')
def collection_items(collection_id, item_id=None):
    """
    OGC API collections items endpoint

    :param collection_id: collection identifier
    :param item_id: item identifier

    :returns: HTTP response
    """
    if item_id is None:
<<<<<<< HEAD
        if request.method == 'GET':  # list items
            headers, status_code, content = api_.get_collection_items(
                request.headers, request.args, collection_id)
        elif request.method == 'POST':  # filter items
            headers, status_code, content = api_.post_collection_items(
                request.headers, request.args, collection_id, request.data)
    else:
        headers, status_code, content = api_.get_collection_item(
            request.headers, request.args, collection_id, item_id)

    response = make_response(content, status_code)

    if headers:
        response.headers = headers

    return response
=======
        return get_response(api_.get_collection_items(request, collection_id))
    return get_response(
        api_.get_collection_item(request, collection_id, item_id))
>>>>>>> 64c80ac0


@BLUEPRINT.route('/collections/<collection_id>/coverage')
def collection_coverage(collection_id):
    """
    OGC API - Coverages coverage endpoint

    :param collection_id: collection identifier

    :returns: HTTP response
    """
    return get_response(api_.get_collection_coverage(request, collection_id))


@BLUEPRINT.route('/collections/<collection_id>/coverage/domainset')
def collection_coverage_domainset(collection_id):
    """
    OGC API - Coverages coverage domainset endpoint

    :param collection_id: collection identifier

    :returns: HTTP response
    """
    return get_response(api_.get_collection_coverage_domainset(
        request, collection_id))


@BLUEPRINT.route('/collections/<collection_id>/coverage/rangetype')
def collection_coverage_rangetype(collection_id):
    """
    OGC API - Coverages coverage rangetype endpoint

    :param collection_id: collection identifier

    :returns: HTTP response
    """
    return get_response(api_.get_collection_coverage_rangetype(
        request, collection_id))


@BLUEPRINT.route('/collections/<collection_id>/tiles')
def get_collection_tiles(collection_id=None):
    """
    OGC open api collections tiles access point

    :param collection_id: collection identifier

    :returns: HTTP response
    """
    return get_response(api_.get_collection_tiles(
        request, collection_id))


@BLUEPRINT.route('/collections/<collection_id>/tiles/<tileMatrixSetId>/metadata')  # noqa
def get_collection_tiles_metadata(collection_id=None, tileMatrixSetId=None):
    """
    OGC open api collection tiles service metadata

    :param collection_id: collection identifier
    :param tileMatrixSetId: identifier of tile matrix set

    :returns: HTTP response
    """
    return get_response(api_.get_collection_tiles_metadata(
        request, collection_id, tileMatrixSetId))


@BLUEPRINT.route('/collections/<collection_id>/tiles/\
<tileMatrixSetId>/<tileMatrix>/<tileRow>/<tileCol>')
def get_collection_tiles_data(collection_id=None, tileMatrixSetId=None,
                              tileMatrix=None, tileRow=None, tileCol=None):
    """
    OGC open api collection tiles service data

    :param collection_id: collection identifier
    :param tileMatrixSetId: identifier of tile matrix set
    :param tileMatrix: identifier of {z} matrix index
    :param tileRow: identifier of {y} matrix index
    :param tileCol: identifier of {x} matrix index

    :returns: HTTP response
    """
    return get_response(api_.get_collection_tiles_data(
        request, collection_id, tileMatrixSetId, tileMatrix, tileRow, tileCol))


@BLUEPRINT.route('/processes')
@BLUEPRINT.route('/processes/<process_id>')
def get_processes(process_id=None):
    """
    OGC API - Processes description endpoint

    :param process_id: process identifier

    :returns: HTTP response
    """
    return get_response(api_.describe_processes(request, process_id))


@BLUEPRINT.route('/processes/<process_id>/jobs', methods=['GET', 'POST'])
@BLUEPRINT.route('/processes/<process_id>/jobs/<job_id>',
                 methods=['GET', 'DELETE'])
def get_process_jobs(process_id=None, job_id=None):
    """
    OGC API - Processes jobs endpoint

    :param process_id: process identifier
    :param job_id: job identifier

    :returns: HTTP response
    """
    if job_id is None:
        if request.method == 'GET':  # list jobs
            return get_response(api_.get_process_jobs(request, process_id))
        elif request.method == 'POST':  # submit job
            return get_response(api_.execute_process(request, process_id))
    else:
        if request.method == 'DELETE':  # dismiss job
            return get_response(api_.delete_process_job(process_id, job_id))
        else:  # Return status of a specific job
            return get_response(api_.get_process_jobs(
                request, process_id, job_id))


@BLUEPRINT.route('/processes/<process_id>/jobs/<job_id>/results',
                 methods=['GET'])
def get_process_job_result(process_id=None, job_id=None):
    """
    OGC API - Processes job result endpoint

    :param process_id: process identifier
    :param job_id: job identifier

    :returns: HTTP response
    """
    return get_response(api_.get_process_job_result(
        request, process_id, job_id))


@BLUEPRINT.route('/processes/<process_id>/jobs/<job_id>/results/<resource>',
                 methods=['GET'])
def get_process_job_result_resource(process_id, job_id, resource):
    """
    OGC API - Processes job result resource endpoint

    :param process_id: process identifier
    :param job_id: job identifier
    :param resource: job resource

    :returns: HTTP response
    """
    return get_response(api_.get_process_job_result_resource(
        request, process_id, job_id, resource))


@BLUEPRINT.route('/collections/<collection_id>/position')
@BLUEPRINT.route('/collections/<collection_id>/area')
@BLUEPRINT.route('/collections/<collection_id>/cube')
@BLUEPRINT.route('/collections/<collection_id>/trajectory')
@BLUEPRINT.route('/collections/<collection_id>/corridor')
@BLUEPRINT.route('/collections/<collection_id>/instances/<instance_id>/position')  # noqa
@BLUEPRINT.route('/collections/<collection_id>/instances/<instance_id>/area')
@BLUEPRINT.route('/collections/<collection_id>/instances/<instance_id>/cube')
@BLUEPRINT.route('/collections/<collection_id>/instances/<instance_id>/trajectory')  # noqa
@BLUEPRINT.route('/collections/<collection_id>/instances/<instance_id>/corridor')  # noqa
def get_collection_edr_query(collection_id, instance_id=None):
    """
    OGC EDR API endpoints

    :param collection_id: collection identifier
    :param instance_id: instance identifier

    :returns: HTTP response
    """
    query_type = request.path.split('/')[-1]
    return get_response(api_.get_collection_edr_query(request, collection_id,
                                                      instance_id, query_type))


@BLUEPRINT.route('/stac')
def stac_catalog_root():
    """
    STAC root endpoint

    :returns: HTTP response
    """
    return get_response(api_.get_stac_root(request))


@BLUEPRINT.route('/stac/<path:path>')
def stac_catalog_path(path):
    """
    STAC path endpoint

    :param path: path

    :returns: HTTP response
    """
    return get_response(api_.get_stac_path(request, path))


APP.register_blueprint(BLUEPRINT)


@click.command()
@click.pass_context
@click.option('--debug', '-d', default=False, is_flag=True, help='debug')
def serve(ctx, server=None, debug=False):
    """
    Serve pygeoapi via Flask. Runs pygeoapi
    as a flask server. Not recommend for production.

    :param server: `string` of server type
    :param debug: `bool` of whether to run in debug mode

    :returns: void
    """

    # setup_logger(CONFIG['logging'])
    APP.run(debug=True, host=api_.config['server']['bind']['host'],
            port=api_.config['server']['bind']['port'])


if __name__ == '__main__':  # run locally, for testing
    serve()<|MERGE_RESOLUTION|>--- conflicted
+++ resolved
@@ -187,28 +187,16 @@
     :returns: HTTP response
     """
     if item_id is None:
-<<<<<<< HEAD
         if request.method == 'GET':  # list items
-            headers, status_code, content = api_.get_collection_items(
-                request.headers, request.args, collection_id)
+            return get_response(
+                api_.get_collection_items(request, collection_id))
         elif request.method == 'POST':  # filter items
-            headers, status_code, content = api_.post_collection_items(
-                request.headers, request.args, collection_id, request.data)
+            return get_response(
+                api_.post_collection_items(request, collection_id))
+
     else:
-        headers, status_code, content = api_.get_collection_item(
-            request.headers, request.args, collection_id, item_id)
-
-    response = make_response(content, status_code)
-
-    if headers:
-        response.headers = headers
-
-    return response
-=======
-        return get_response(api_.get_collection_items(request, collection_id))
-    return get_response(
-        api_.get_collection_item(request, collection_id, item_id))
->>>>>>> 64c80ac0
+        return get_response(
+            api_.get_collection_item(request, collection_id, item_id))
 
 
 @BLUEPRINT.route('/collections/<collection_id>/coverage')
