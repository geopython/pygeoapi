{% extends "base.html" %}
{% block title %}{{ super() }} Processes {% endblock %}
{% block crumbs %}{{ super() }}
/ <a href="./processes">Processes</a>
{% endblock %}
{% block body %}
    <section id="processes">
      <h2>Processes in this service</h2>
      <div class="row">
        <div class="col-sm-12 col-md-6">
          <table class="striped">
            <thead>
              <tr>
                <th>Name</th>
                <th>Description</th>
              </tr>
<<<<<<< HEAD
            </thead>
            <tbody>
              {% for p in data['processes'] %}
              <tr itemscope itemtype="https://schema.org/WebAPI">
                <td itemprop="name" data-label="name">
                  <meta itemprop="url" content="{{ config['server']['url'] }}/processes/{{ p['id'] }}" />
                  <a title="{{ p['title'] | striptags | truncate }}" href="{{ config['server']['url'] }}/processes/{{ p['id'] }}">{{ p['title'] | striptags | truncate }}</a>
                </td>
                <td itemprop="description" data-label="description">
                  {{ p['description'] | striptags | truncate }}
                </td>
              </tr>
              {% endfor %}
            </tbody>
          </table>
=======
              </thead>
              <tbody>
                {% for p in data['processes'] %}
                <tr>
                  <td data-label="name">
                    <a title="{{ p['title'] | striptags | truncate }}" href="{{ config['server']['url'] }}/processes/{{ p['id'] }}">{{ p['title'] | striptags | truncate }}</a>
                  </td>
                  <td data-label="description">
                    {{ p['description'] | striptags | truncate }}
                  </td>
                </tr>
                {% endfor %}
              </tbody>
            </table>
>>>>>>> c7901588
        </div>
      </div>
    </section>
{% endblock %}<|MERGE_RESOLUTION|>--- conflicted
+++ resolved
@@ -14,7 +14,6 @@
                 <th>Name</th>
                 <th>Description</th>
               </tr>
-<<<<<<< HEAD
             </thead>
             <tbody>
               {% for p in data['processes'] %}
@@ -30,22 +29,6 @@
               {% endfor %}
             </tbody>
           </table>
-=======
-              </thead>
-              <tbody>
-                {% for p in data['processes'] %}
-                <tr>
-                  <td data-label="name">
-                    <a title="{{ p['title'] | striptags | truncate }}" href="{{ config['server']['url'] }}/processes/{{ p['id'] }}">{{ p['title'] | striptags | truncate }}</a>
-                  </td>
-                  <td data-label="description">
-                    {{ p['description'] | striptags | truncate }}
-                  </td>
-                </tr>
-                {% endfor %}
-              </tbody>
-            </table>
->>>>>>> c7901588
         </div>
       </div>
     </section>
