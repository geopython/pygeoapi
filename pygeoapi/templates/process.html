--- conflicted
+++ resolved
@@ -5,7 +5,6 @@
 / <a href="./{{ data['id'] }}">{{ data['title'] }}</a>
 {% endblock %}
 {% block body %}
-<<<<<<< HEAD
     <section id="process" itemscope itemtype="https://schema.org/WebAPI">
       <h2 itemprop="name">{{ data['title'] }}</h2>
       <div itemprop="description">{{data.description}}</div>
@@ -15,11 +14,6 @@
           {% endfor %}
       </p>
       <meta itemprop="url" content="{{config.server.url}}/processes/{{data.id}}" />
-=======
-    <section id="processes">
-      <h2>{{ data['title'] }}</h2>
-      <div>{{ data['description'] }}</div>
->>>>>>> c7901588
       <div class="row">
         <div class="col-sm-12 col-md-12">
           <table class="striped hoverable">
@@ -44,7 +38,6 @@
                   {{ input_.abstract }}
                 </td>
               </tr>
-<<<<<<< HEAD
               {% endfor %}
             </tbody>
           </table>
@@ -90,32 +83,6 @@
           </ul>
         </div>
       </div>
-=======
-              </thead>
-              <tbody>
-                {% for input_ in data['inputs'] %}
-                <tr>
-                  <td data-label="name">{{ input_['id'] }}</td>
-                  <td data-label="title">{{ input_['title'] }}</td>
-                  <td data-label="description">
-                    {{ input_['description'] | striptags | truncate }}
-                  </td>
-                </tr>
-                {% endfor %}
-              </tbody>
-            </table>
-        </div>
-      </div>
-      <h2>Links</h2>
-      <ul>
-      {% for link in data['links'] %}
-          <li>
-            <a title="{{ link['rel'] }}" href="{{ link['href'] }}">
-            {{ link['title'] }} ({{ link['type'] }})
-            </a></li>
-      {% endfor %}
-      </ul>
->>>>>>> c7901588
     </section>
 
 {% endblock %}