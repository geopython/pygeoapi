--- conflicted
+++ resolved
@@ -1,13 +1,8 @@
 {% extends "_base.html" %}
 {% block title %}{{ super() }} {{ data['title'] }} {% endblock %}
 {% block crumbs %}{{ super() }}
-<<<<<<< HEAD
 / <a href="../collections?lang={{locale}}">{% trans %}Collections{% endtrans %}</a>
 / <a href="./{{ data['id'] }}?lang={{locale}}">{{ data['title'] | truncate( 25 ) }}</a>
-=======
-/ <a href="../collections">{% trans %}Collections{% endtrans %}</a>
-/ <a href="./{{ data['id'] }}">{{ data['title'] | truncate( 25 ) }}</a>
->>>>>>> 361d28c6
 {% endblock %}
 
 {% block extrahead %}
@@ -38,12 +33,8 @@
       <ul>
         <li>
           <div>
-<<<<<<< HEAD
 
             <a title="Browse Items" href="{{ config['server']['url'] }}/collections/{{ data['id'] }}/items?lang={{locale}}">
-=======
-            <a title="{% trans %}Browse Items{% endtrans %}" href="{{ config['server']['url'] }}/collections/{{ data['id'] }}/items">
->>>>>>> 361d28c6
               {% trans %}Browse through the items of{% endtrans %} "{{ data['title'] }}"</a></div>
         </li>
       </ul>
@@ -51,11 +42,7 @@
       <ul>
         <li>
           <div>
-<<<<<<< HEAD
-            <a title="Display Queryables" href="{{ config['server']['url'] }}/collections/{{ data['id'] }}/queryables?lang={{locale}}">
-=======
-            <a title="{% trans %}Display Queryables{% endtrans %}" href="{{ config['server']['url'] }}/collections/{{ data['id'] }}/queryables">
->>>>>>> 361d28c6
+            <a title="{% trans %}Display Queryables{% endtrans %}" href="{{ config['server']['url'] }}/collections/{{ data['id'] }}/queryables?lang={{locale}}">
               {% trans %}Display Queryables of{% endtrans %} "{{ data['title'] }}"</a></div>
         </li>
       </ul>
@@ -65,11 +52,7 @@
       <ul>
         <li>
           <div>
-<<<<<<< HEAD
             <a title="{% trans %}Display Tiles{% endtrans %}" href="{{ config['server']['url'] }}/collections/{{ data['id'] }}/tiles?lang={{locale}}">{% trans %}Display Tiles of{% endtrans %} "{{ data['title'] }}"</a>
-=======
-            <a title="{% trans %}Display Tiles{% endtrans %}" href="{{ config['server']['url'] }}/collections/{{ data['id'] }}/tiles">{% trans %}Display Tiles of{% endtrans %} "{{ data['title'] }}"</a>
->>>>>>> 361d28c6
           </div>
         </li>
       </ul>
