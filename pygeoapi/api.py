--- conflicted
+++ resolved
@@ -973,13 +973,7 @@
         if format_ == 'html':  # render
             headers_['Content-Type'] = 'text/html'
 
-<<<<<<< HEAD
-=======
-            content['links'][0]['rel'] = 'alternate'
-            content['links'][1]['rel'] = 'self'
             content['title'] = self.config['datasets'][dataset]['title']
-
->>>>>>> b61404d6
             content = _render_j2_template(self.config, 'item.html',
                                           content)
             return headers_, 200, content
