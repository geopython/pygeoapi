--- conflicted
+++ resolved
@@ -49,16 +49,11 @@
 from pygeoapi.provider.base import (ProviderGenericError,
     ProviderConnectionError, ProviderNotFoundError,
     ProviderQueryError, ProviderItemNotFoundError)
-<<<<<<< HEAD
 from pygeoapi.provider.tile import (ProviderTileQueryError,
                                     ProviderTilesetIdNotFoundError)
-from pygeoapi.util import (dategetter, filter_dict_by_key_value, json_serial,
-                           render_j2_template, str2bool, TEMPLATES)
-=======
 from pygeoapi.util import (dategetter, filter_dict_by_key_value,
                            get_provider_by_type, get_provider_default,
                            json_serial, render_j2_template, TEMPLATES, to_json)
->>>>>>> 7c72b21e
 
 LOGGER = logging.getLogger(__name__)
 
@@ -388,15 +383,6 @@
                     self.config['server']['url'], k)
             })
 
-<<<<<<< HEAD
-            if tiles:
-                LOGGER.debug('Adding tiles link')
-                collection['links'].append({
-                    'type': 'application/json',
-                    'rel': 'tiles',
-                    'title': 'Tiles as JSON',
-                    'href': '{}/collections/{}/tiles?f=json'.format(
-=======
             if collection_data_type == 'feature':
                 LOGGER.debug('Adding feature based links')
                 collection['links'].append({
@@ -404,16 +390,10 @@
                     'rel': 'queryables',
                     'title': 'Queryables for this collection as JSON',
                     'href': '{}/collections/{}/queryables?f=json'.format(
->>>>>>> 7c72b21e
                         self.config['server']['url'], k)
                 })
                 collection['links'].append({
                     'type': 'text/html',
-<<<<<<< HEAD
-                    'rel': 'tiles',
-                    'title': 'Tiles as HTML',
-                    'href': '{}/collections/{}/tiles?f=html'.format(
-=======
                     'rel': 'queryables',
                     'title': 'Queryables for this collection as HTML',
                     'href': '{}/collections/{}/queryables?f=html'.format(
@@ -438,7 +418,23 @@
                     'rel': 'items',
                     'title': 'Items as HTML',
                     'href': '{}/collections/{}/items?f=html'.format(
->>>>>>> 7c72b21e
+                        self.config['server']['url'], k)
+                })
+
+            if tiles:
+                LOGGER.debug('Adding tiles link')
+                collection['links'].append({
+                    'type': 'application/json',
+                    'rel': 'tiles',
+                    'title': 'Tiles as JSON',
+                    'href': '{}/collections/{}/tiles?f=json'.format(
+                        self.config['server']['url'], k)
+                })
+                collection['links'].append({
+                    'type': 'text/html',
+                    'rel': 'tiles',
+                    'title': 'Tiles as HTML',
+                    'href': '{}/collections/{}/tiles?f=html'.format(
                         self.config['server']['url'], k)
                 })
 
