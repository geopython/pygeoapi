--- conflicted
+++ resolved
@@ -1043,42 +1043,6 @@
             return headers, HTTPStatus.OK, content
 
         return headers, HTTPStatus.OK, to_json(conformance, self.pretty_print)
-
-    @gzip
-    @pre_process
-    @jsonldify
-    def get_describe_collections(self, request: Union[APIRequest, Any],
-                                 dataset=None) -> Tuple[dict, int, str]:
-        """
-        Provide collection metadata
-
-        :param request: A request object
-        :param dataset: name of collection
-
-        :returns: tuple of headers, status code, content
-        """
-
-        # Redirect to the common describe_collections method
-        # specifying the GET method was used
-        return self.describe_collections(request, dataset, "GET")
-
-    @gzip
-    @pre_process
-    @jsonldify
-    def post_describe_collections(self, request: Union[APIRequest, Any],
-                                  dataset=None) -> Tuple[dict, int, str]:
-        """
-        Provide collection metadata
-
-        :param request: A request object
-        :param dataset: name of collection
-
-        :returns: tuple of headers, status code, content
-        """
-
-        # Redirect to the common describe_collections method
-        # specifying the POST method was used
-        return self.describe_collections(request, dataset, "POST")
 
     @gzip
     @pre_process
@@ -1683,7 +1647,6 @@
             # Read the spatial filter parameters from the request
             geom, geom_crs, bbox, bbox_crs = request.read_spatial_filter("GET") # noqa
 
-<<<<<<< HEAD
         if bbox is None:
             bbox = []
         else:
@@ -1694,12 +1657,6 @@
                 return self.get_exception(
                     HTTPStatus.BAD_REQUEST, headers, request.format,
                     'InvalidParameterValue', msg)
-=======
-        except ValueError as err:
-            msg = str(err)
-            return self.get_exception(
-                400, headers, request.format, 'InvalidParameterValue', msg)
->>>>>>> 2880e038
 
         LOGGER.debug('Processing datetime parameter')
         datetime_ = request.params.get('datetime')
@@ -1826,13 +1783,14 @@
             data_crs = provider_def["crs"]
 
         LOGGER.debug('Querying provider')
-<<<<<<< HEAD
         LOGGER.debug(f'offset: {offset}')
         LOGGER.debug(f'limit: {limit}')
         LOGGER.debug(f'resulttype: {resulttype}')
         LOGGER.debug(f'sortby: {sortby}')
         LOGGER.debug(f'bbox: {bbox}')
         LOGGER.debug(f'bbox-crs: {bbox_crs}')
+        LOGGER.debug(f'geom: {geom}')
+        LOGGER.debug(f'geom-crs: {geom_crs}')
         LOGGER.debug(f'datetime: {datetime_}')
         LOGGER.debug(f'properties: {properties}')
         LOGGER.debug(f'select properties: {select_properties}')
@@ -1841,23 +1799,6 @@
         LOGGER.debug(f'q: {q}')
         LOGGER.debug(f'cql_text: {cql_text}')
         LOGGER.debug(f'filter-lang: {filter_lang}')
-=======
-        LOGGER.debug('offset: {}'.format(offset))
-        LOGGER.debug('limit: {}'.format(limit))
-        LOGGER.debug('resulttype: {}'.format(resulttype))
-        LOGGER.debug('sortby: {}'.format(sortby))
-        LOGGER.debug('bbox: {}'.format(bbox))
-        LOGGER.debug('bbox-crs: {}'.format(bbox_crs))
-        LOGGER.debug('geom: {}'.format(geom))
-        LOGGER.debug('geom-crs: {}'.format(geom_crs))
-        LOGGER.debug('data-crs: {}'.format(data_crs))
-        LOGGER.debug('datetime: {}'.format(datetime_))
-        LOGGER.debug('properties: {}'.format(properties))
-        LOGGER.debug('select properties: {}'.format(select_properties))
-        LOGGER.debug('skipGeometry: {}'.format(skip_geometry))
-        LOGGER.debug('language: {}'.format(prv_locale))
-        LOGGER.debug('q: {}'.format(q))
->>>>>>> 2880e038
 
         try:
             content = p.query(offset=offset, limit=limit,
@@ -2101,7 +2042,6 @@
             # Read the spatial filter parameters from the request
             geom, geom_crs, bbox, bbox_crs = request.read_spatial_filter("POST") # noqa
 
-<<<<<<< HEAD
         if bbox is None:
             bbox = []
         else:
@@ -2112,12 +2052,6 @@
                 return self.get_exception(
                     HTTPStatus.BAD_REQUEST, headers, request.format,
                     'InvalidParameterValue', msg)
-=======
-        except ValueError as err:
-            msg = str(err)
-            return self.get_exception(
-                400, headers, request.format, 'InvalidParameterValue', msg)
->>>>>>> 2880e038
 
         LOGGER.debug('Processing datetime parameter')
         datetime_ = request.params.get('datetime')
@@ -2234,40 +2168,20 @@
         if 'crs' in provider_def:
             data_crs = provider_def["crs"]
 
-        # Get crs of the data
-        data_crs = None
-        if 'crs' in provider_def:
-            data_crs = provider_def["crs"]
-
         LOGGER.debug('Querying provider')
-<<<<<<< HEAD
         LOGGER.debug(f'offset: {offset}')
         LOGGER.debug(f'limit: {limit}')
         LOGGER.debug(f'resulttype: {resulttype}')
         LOGGER.debug(f'sortby: {sortby}')
         LOGGER.debug(f'bbox: {bbox}')
         LOGGER.debug(f'bbox-crs: {bbox_crs}')
+        LOGGER.debug(f'geom: {geom}')
+        LOGGER.debug(f'geom-crs: {geom_crs}')
         LOGGER.debug(f'datetime: {datetime_}')
         LOGGER.debug(f'properties: {select_properties}')
         LOGGER.debug(f'skipGeometry: {skip_geometry}')
         LOGGER.debug(f'q: {q}')
         LOGGER.debug(f'filter-lang: {filter_lang}')
-=======
-        LOGGER.debug('offset: {}'.format(offset))
-        LOGGER.debug('limit: {}'.format(limit))
-        LOGGER.debug('resulttype: {}'.format(resulttype))
-        LOGGER.debug('sortby: {}'.format(sortby))
-        LOGGER.debug('bbox: {}'.format(bbox))
-        LOGGER.debug('bbox-crs: {}'.format(bbox_crs))
-        LOGGER.debug('geom: {}'.format(geom))
-        LOGGER.debug('geom-crs: {}'.format(geom_crs))
-        LOGGER.debug('data-crs: {}'.format(data_crs))
-        LOGGER.debug('datetime: {}'.format(datetime_))
-        LOGGER.debug('properties: {}'.format(select_properties))
-        LOGGER.debug('skipGeometry: {}'.format(skip_geometry))
-        LOGGER.debug('q: {}'.format(q))
-        LOGGER.debug('filter-lang: {}'.format(filter_lang))
->>>>>>> 2880e038
 
         LOGGER.debug('Processing headers')
 
@@ -2659,7 +2573,6 @@
                 'NoApplicableCode', msg)
 
         LOGGER.debug('Processing spatial filter parameters')
-<<<<<<< HEAD
 
         geom = None
         geom_crs = None
@@ -2681,22 +2594,6 @@
                     'InvalidParameterValue', msg)
 
         query_args['bbox'] = bbox
-=======
-
-        geom = None
-        geom_crs = None
-        bbox = None
-        bbox_crs = None
-        try:
-            # Read the spatial filter parameters from the request
-            geom, geom_crs, bbox, bbox_crs = request.read_spatial_filter("GET") # noqa
-
-        except ValueError as err:
-            msg = str(err)
-            return self.get_exception(
-                400, headers, request.format, 'InvalidParameterValue', msg)
-
->>>>>>> 2880e038
         if geom:
             query_args['geom_wkt'] = geom
         if geom_crs:
