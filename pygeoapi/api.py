--- conflicted
+++ resolved
@@ -3498,8 +3498,6 @@
         out_dict = data.get('outputs', None)
         LOGGER.debug(f'outputs: {out_dict}')
 
-<<<<<<< HEAD
-=======
         subscriber = None
         subscriber_dict = data.get('subscriber')
         if subscriber_dict:
@@ -3517,7 +3515,6 @@
                     failed_uri=subscriber_dict.get('failedUri'),
                 )
 
->>>>>>> 9a3c22d4
         try:
             execution_mode = RequestedProcessExecutionMode(
                 request.headers.get('Prefer', request.headers.get('prefer'))
