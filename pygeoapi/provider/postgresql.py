--- conflicted
+++ resolved
@@ -222,14 +222,9 @@
             sql_query = SQL("DECLARE \"geo_cursor\" CURSOR FOR \
              SELECT {0},ST_AsGeoJSON({1}) FROM {2}{3}").\
                 format(db.columns,
-<<<<<<< HEAD
-                       Identifier('geom'),
+                       Identifier(self.geom),
                        Identifier(self.table),
                        where_clause)
-=======
-                       Identifier(self.geom),
-                       Identifier(self.table))
->>>>>>> a4d217ad
 
             LOGGER.debug('SQL Query: {}'.format(sql_query.as_string(cursor)))
             LOGGER.debug('Start Index: {}'.format(startindex))
