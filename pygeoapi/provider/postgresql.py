--- conflicted
+++ resolved
@@ -238,11 +238,7 @@
                        Identifier(self.table),
                        where_clause)
 
-<<<<<<< HEAD
-            LOGGER.debug('SQL Query: {}'.format(sql_query.as_string(db.conn)))
-=======
             LOGGER.debug('SQL Query: {}'.format(sql_query.as_string(cursor)))
->>>>>>> b61404d6
             LOGGER.debug('Start Index: {}'.format(startindex))
             LOGGER.debug('End Index: {}'.format(end_index))
             try:
