--- conflicted
+++ resolved
@@ -143,16 +143,10 @@
                         float(row.pop(self.geometry_y)),
                     ]
                 except ValueError:
-<<<<<<< HEAD
                     msg = f'Row with invalid geometry: {row.get(self.id_field)}, setting coordinates to None'  # noqa
                     LOGGER.warning(msg)
                     coordinates = None
-=======
-                    msg = f'Skipping row with invalid geometry: {row.get(self.id_field)}'  # noqa
-                    LOGGER.error(msg)
-                    continue
-
->>>>>>> fb390984
+
                 feature = {'type': 'Feature'}
                 feature['id'] = row.pop(self.id_field)
                 if not skip_geometry:
