# =================================================================
#
# Authors: Gregory Petrochenkov <gpetrochenkov@usgs.gov>
# Authors: Tom Kralidis <tomkralidis@gmail.com>
#
# Copyright (c) 2020 Gregory Petrochenkov
# Copyright (c) 2022 Tom Kralidis
#
# Permission is hereby granted, free of charge, to any person
# obtaining a copy of this software and associated documentation
# files (the "Software"), to deal in the Software without
# restriction, including without limitation the rights to use,
# copy, modify, merge, publish, distribute, sublicense, and/or sell
# copies of the Software, and to permit persons to whom the
# Software is furnished to do so, subject to the following
# conditions:
#
# The above copyright notice and this permission notice shall be
# included in all copies or substantial portions of the Software.
#
# THE SOFTWARE IS PROVIDED "AS IS", WITHOUT WARRANTY OF ANY KIND,
# EXPRESS OR IMPLIED, INCLUDING BUT NOT LIMITED TO THE WARRANTIES
# OF MERCHANTABILITY, FITNESS FOR A PARTICULAR PURPOSE AND
# NONINFRINGEMENT. IN NO EVENT SHALL THE AUTHORS OR COPYRIGHT
# HOLDERS BE LIABLE FOR ANY CLAIM, DAMAGES OR OTHER LIABILITY,
# WHETHER IN AN ACTION OF CONTRACT, TORT OR OTHERWISE, ARISING
# FROM, OUT OF OR IN CONNECTION WITH THE SOFTWARE OR THE USE OR
# OTHER DEALINGS IN THE SOFTWARE.
#
# =================================================================

import os
import logging
import tempfile
import zipfile

import xarray
import fsspec
import numpy as np
import pyproj
from pyproj.exceptions import CRSError

from pygeoapi.api import DEFAULT_STORAGE_CRS

from pygeoapi.provider.base import (BaseProvider,
                                    ProviderConnectionError,
                                    ProviderNoDataError,
                                    ProviderQueryError)
from pygeoapi.util import get_crs_from_uri, read_data

LOGGER = logging.getLogger(__name__)


class XarrayProvider(BaseProvider):
    """Xarray Provider"""

    def __init__(self, provider_def):
        """
        Initialize object
        :param provider_def: provider definition
        :returns: pygeoapi.provider.xarray_.XarrayProvider
        """

        super().__init__(provider_def)

        try:
            if provider_def['data'].endswith('.zarr'):
                open_func = xarray.open_zarr
            else:
                if '*' in self.data:
                    LOGGER.debug('Detected multi file dataset')
                    open_func = xarray.open_mfdataset
                else:
                    open_func = xarray.open_dataset
            if provider_def['data'].startswith('s3://'):
                LOGGER.debug('Data is stored in S3 bucket.')
                if 's3' in provider_def.get('options', {}):
                    s3_options = provider_def['options']['s3']
                else:
                    s3_options = {}
                LOGGER.debug(s3_options)
                data_to_open = fsspec.get_mapper(self.data,
                                                 **s3_options)
                LOGGER.debug('Completed S3 Open Function')
            else:
                data_to_open = self.data

            try:
                self._data = open_func(data_to_open)
            except ValueError as err:
                # Manage non-cf-compliant time dimensions
                if 'time' in str(err):
                    self._data = open_func(self.data, decode_times=False)
                else:
                    raise err

            self.storage_crs = self._parse_storage_crs(provider_def)
            self._coverage_properties = self._get_coverage_properties()

            self.axes = self._coverage_properties['axes']

            self.get_fields()
        except Exception as err:
            LOGGER.warning(err)
            raise ProviderConnectionError(err)

    def get_fields(self):
        if not self._fields:
            for key, value in self._data.variables.items():
                if key not in self._data.coords:
                    LOGGER.debug('Adding variable')
                    dtype = value.dtype
                    if dtype.name.startswith('float'):
                        dtype = 'number'
                    elif dtype.name.startswith('int'):
                        dtype = 'integer'

                    self._fields[key] = {
                        'type': dtype,
                        'title': value.attrs.get('long_name'),
                        'x-ogc-unit': value.attrs.get('units')
                    }

        return self._fields

    def query(self, properties=[], subsets={}, bbox=[], bbox_crs=4326,
              datetime_=None, format_='json', **kwargs):
        """
         Extract data from collection collection

        :param properties: list of data variables to return (all if blank)
        :param subsets: dict of subset names with lists of ranges
        :param bbox: bounding box [minx,miny,maxx,maxy]
        :param bbox_crs: CRS of bounding box
        :param datetime_: temporal (datestamp or extent)
        :param format_: data format of output

        :returns: coverage data as dict of CoverageJSON or native format
        """

        if not properties and not subsets and format_ != 'json':
            LOGGER.debug('No parameters specified, returning native data')
            if format_ == 'zarr':
                return _get_zarr_data(self._data)
            else:
                return read_data(self.data)

        if len(properties) < 1:
            properties = self.fields.keys()

        data = self._data[[*properties]]

        if any([self._coverage_properties.get('x_axis_label') in subsets,
                self._coverage_properties.get('y_axis_label') in subsets,
                self._coverage_properties.get('time_axis_label') in subsets,
                datetime_ is not None]):

            LOGGER.debug('Creating spatio-temporal subset')

            query_params = {}
            for key, val in subsets.items():
                LOGGER.debug(f'Processing subset: {key}')
                if data.coords[key].values[0] > data.coords[key].values[-1]:
                    LOGGER.debug('Reversing slicing from high to low')
                    query_params[key] = slice(val[1], val[0])
                else:
                    query_params[key] = slice(val[0], val[1])

            if bbox:
                if all([self._coverage_properties['x_axis_label'] in subsets,
                        self._coverage_properties['y_axis_label'] in subsets,
                        len(bbox) > 0]):
                    msg = 'bbox and subsetting by coordinates are exclusive'
                    LOGGER.error(msg)
                    raise ProviderQueryError(msg)
                else:
                    x_axis_label = self._coverage_properties['x_axis_label']
                    x_coords = data.coords[x_axis_label]
                    if x_coords.values[0] > x_coords.values[-1]:
                        LOGGER.debug(
                            'Reversing slicing of x axis from high to low'
                            )
                        query_params[x_axis_label] = slice(bbox[2], bbox[0])
                    else:
                        query_params[x_axis_label] = slice(bbox[0], bbox[2])
                    y_axis_label = self._coverage_properties['y_axis_label']
                    y_coords = data.coords[y_axis_label]
                    if y_coords.values[0] > y_coords.values[-1]:
                        LOGGER.debug(
                            'Reversing slicing of y axis from high to low'
                            )
                        query_params[y_axis_label] = slice(bbox[3], bbox[1])
                    else:
                        query_params[y_axis_label] = slice(bbox[1], bbox[3])

                LOGGER.debug('bbox_crs is not currently handled')

            if datetime_ is not None:
                if self._coverage_properties['time_axis_label'] is None:
                    msg = 'Dataset does not contain a time axis'
                    LOGGER.error(msg)
                    raise ProviderQueryError(msg)
                elif self._coverage_properties['time_axis_label'] in subsets:
                    msg = 'datetime and temporal subsetting are exclusive'
                    LOGGER.error(msg)
                    raise ProviderQueryError(msg)
                else:
                    if '/' in datetime_:
                        begin, end = datetime_.split('/')
                        if begin < end:
                            query_params[self.time_field] = slice(begin, end)
                        else:
                            LOGGER.debug('Reversing slicing from high to low')
                            query_params[self.time_field] = slice(end, begin)
                    else:
                        query_params[self.time_field] = datetime_

            LOGGER.debug(f'Query parameters: {query_params}')
            try:
                data = data.sel(query_params)
            except Exception as err:
                LOGGER.warning(err)
                raise ProviderQueryError(err)

        if any(size == 0 for size in data.sizes.values()):
            msg = 'No data found'
            LOGGER.warning(msg)
            raise ProviderNoDataError(msg)

        if format_ == 'json':
            # json does not support float32
            data = _convert_float32_to_float64(data)

        out_meta = {
            'bbox': [
                data.coords[self.x_field].values[0],
                data.coords[self.y_field].values[0],
                data.coords[self.x_field].values[-1],
                data.coords[self.y_field].values[-1]
            ],
            "driver": "xarray",
            "height": data.sizes[self.y_field],
            "width": data.sizes[self.x_field],
            "variables": {var_name: var.attrs
                          for var_name, var in data.variables.items()}
        }

        if self.time_field is not None:
            out_meta['time'] = [
                _to_datetime_string(data.coords[self.time_field].values[0]),
                _to_datetime_string(data.coords[self.time_field].values[-1]),
            ]
            out_meta["time_steps"] = data.sizes[self.time_field]

        LOGGER.debug('Serializing data in memory')
        if format_ == 'json':
            LOGGER.debug('Creating output in CoverageJSON')
            return self.gen_covjson(out_meta, data, properties)
        elif format_ == 'zarr':
            LOGGER.debug('Returning data in native zarr format')
            return _get_zarr_data(data)
        else:  # return data in native format
            with tempfile.NamedTemporaryFile() as fp:
                LOGGER.debug('Returning data in native NetCDF format')
                data.to_netcdf(
                    fp.name
                )  # we need to pass a string to be able to use the "netcdf4" engine  # noqa
                fp.seek(0)
                return fp.read()

    def gen_covjson(self, metadata, data, fields):
        """
        Generate coverage as CoverageJSON representation

        :param metadata: coverage metadata
        :param data: rasterio DatasetReader object
        :param fields: fields

        :returns: dict of CoverageJSON representation
        """

        LOGGER.debug('Creating CoverageJSON domain')
<<<<<<< HEAD
        minx, miny, maxx, maxy = metadata['bbox']
=======
        startx, starty, stopx, stopy = metadata['bbox']
        mint, maxt = metadata['time']
>>>>>>> dfce6341

        selected_fields = {
            key: value for key, value in self.fields.items()
            if key in fields
        }

        cj = {
            'type': 'Coverage',
            'domain': {
                'type': 'Domain',
                'domainType': 'Grid',
                'axes': {
                    'x': {
                        'start': startx,
                        'stop': stopx,
                        'num': metadata['width']
                    },
                    'y': {
                        'start': starty,
                        'stop': stopy,
                        'num': metadata['height']
                    }
                },
                'referencing': [{
                    'coordinates': ['x', 'y'],
                    'system': {
                        'type': self._coverage_properties['crs_type'],
                        'id': self._coverage_properties['bbox_crs']
                    }
                }]
            },
            'parameters': {},
            'ranges': {}
        }

        if self.time_field is not None:
            mint, maxt = metadata['time']
            cj['domain']['axes'][self.time_field] = {
                'start': mint,
                'stop': maxt,
                'num': metadata['time_steps'],
            }

        for key, value in selected_fields.items():
            parameter = {
                'type': 'Parameter',
                'description': value['title'],
                'unit': {
                    'symbol': value['x-ogc-unit']
                },
                'observedProperty': {
                    'id': key,
                    'label': {
                        'en': value['title']
                    }
                }
            }

            cj['parameters'][key] = parameter

        data = data.fillna(None)

        try:
            for key, value in selected_fields.items():
                cj['ranges'][key] = {
                    'type': 'NdArray',
                    'dataType': value['type'],
                    'axisNames': [
                        'y', 'x'
                    ],
                    'shape': [metadata['height'],
                              metadata['width']]
                }
                cj['ranges'][key]['values'] = data[key].values.flatten().tolist()  # noqa

                if self.time_field is not None:
                    cj['ranges'][key]['axisNames'].append(
                        self._coverage_properties['time_axis_label']
                    )
                    cj['ranges'][key]['shape'].append(metadata['time_steps'])
        except IndexError as err:
            LOGGER.warning(err)
            raise ProviderQueryError('Invalid query parameter')

        return cj

    def _get_coverage_properties(self):
        """
        Helper function to normalize coverage properties
        :param provider_def: provider definition

        :returns: `dict` of coverage properties
        """

        time_var, y_var, x_var = [None, None, None]

        for coord in self._data.coords:
            if coord.lower() == 'time':
                time_var = coord
                continue
            if self._data.coords[coord].attrs.get('units') == 'degrees_north':
                y_var = coord
                continue
            if self._data.coords[coord].attrs.get('units') == 'degrees_east':
                x_var = coord
                continue

        if self.x_field is None:
            self.x_field = x_var
        if self.y_field is None:
            self.y_field = y_var
        if self.time_field is None:
            self.time_field = time_var

        # It would be preferable to use CF attributes to get width
        # resolution etc but for now a generic approach is used to assess
        # all of the attributes based on lat lon vars

        properties = {
            'bbox': [
                self._data.coords[self.x_field].values[0],
                self._data.coords[self.y_field].values[0],
                self._data.coords[self.x_field].values[-1],
                self._data.coords[self.y_field].values[-1],
            ],
            'bbox_crs': 'http://www.opengis.net/def/crs/OGC/1.3/CRS84',
            'crs_type': 'GeographicCRS',
            'x_axis_label': self.x_field,
            'y_axis_label': self.y_field,
            'width': self._data.sizes[self.x_field],
            'height': self._data.sizes[self.y_field],
            'bbox_units': 'degrees',
            'resx': np.abs(
                self._data.coords[self.x_field].values[1]
                - self._data.coords[self.x_field].values[0]
            ),
            'resy': np.abs(
                self._data.coords[self.y_field].values[1]
                - self._data.coords[self.y_field].values[0]
            ),
        }

        if self.time_field is not None:
            properties['time_axis_label'] = self.time_field
            properties['time_range'] = [
                _to_datetime_string(
                    self._data.coords[self.time_field].values[0]
                    ),
                _to_datetime_string(
                    self._data.coords[self.time_field].values[-1]
                    ),
            ]
            properties['time'] = self._data.sizes[self.time_field]
            properties['time_duration'] = self.get_time_coverage_duration()
            properties['restime'] = self.get_time_resolution()

        # Update properties based on the xarray's CRS
        epsg_code = self.storage_crs.to_epsg()
        LOGGER.debug(f'{epsg_code}')
        if epsg_code == 4326 or self.storage_crs == 'OGC:CRS84':
            pass
            LOGGER.debug('Confirmed default of WGS 84')
        else:
            properties['bbox_crs'] = \
                f'https://www.opengis.net/def/crs/EPSG/0/{epsg_code}'
            properties['inverse_flattening'] = \
                self.storage_crs.ellipsoid.inverse_flattening
            if self.storage_crs.is_projected:
                properties['crs_type'] = 'ProjectedCRS'

        LOGGER.debug(f'properties: {properties}')

        properties['axes'] = [
            properties['x_axis_label'],
            properties['y_axis_label']
        ]

        if self.time_field is not None:
            properties['axes'].append(properties['time_axis_label'])

        return properties

    @staticmethod
    def _get_parameter_metadata(name, attrs):
        """
        Helper function to derive parameter name and units
        :param name: name of variable
        :param attrs: dictionary of variable attributes
        :returns: dict of parameter metadata
        """

        return {
            'id': name,
            'description': attrs.get('long_name'),
            'unit_label': attrs.get('units'),
            'unit_symbol': attrs.get('units'),
            'observed_property_id': name,
            'observed_property_name': attrs.get('long_name')
        }

    def get_time_resolution(self):
        """
        Helper function to derive time resolution
        :returns: time resolution string
        """

        if self.time_field is not None \
           and self._data[self.time_field].size > 1:
            time_diff = (self._data[self.time_field][1] -
                         self._data[self.time_field][0])

            dt = np.array([time_diff.values.astype('timedelta64[{}]'.format(x))
                           for x in ['Y', 'M', 'D', 'h', 'm', 's', 'ms']])

            return str(dt[np.array([x.astype(np.int32) for x in dt]) > 0][0])
        else:
            return None

    def get_time_coverage_duration(self):
        """
        Helper function to derive time coverage duration
        :returns: time coverage duration string
        """

        if self.time_field is None:
            return None

        dur = self._data[self.time_field][-1] - self._data[self.time_field][0]
        ms_difference = dur.values.astype('timedelta64[ms]').astype(np.double)

        time_dict = {
            'days': int(ms_difference / 1000 / 60 / 60 / 24),
            'hours': int((ms_difference / 1000 / 60 / 60) % 24),
            'minutes': int((ms_difference / 1000 / 60) % 60),
            'seconds': int(ms_difference / 1000) % 60
        }

        times = [f'{val} {key}' for key, val
                 in time_dict.items() if val > 0]

        return ', '.join(times)

    def _parse_grid_mapping(self):
        """
        Identifies grid_mapping.

        :returns: name of xarray data variable that contains CRS information.
        """
        LOGGER.debug('Parsing grid mapping...')
        spatiotemporal_dims = (self.time_field, self.y_field, self.x_field)
        LOGGER.debug(spatiotemporal_dims)
        grid_mapping_name = None
        for var_name, var in self._data.variables.items():
            if all(dim in var.dims for dim in spatiotemporal_dims):
                try:
                    grid_mapping_name = self._data[var_name].attrs['grid_mapping']  # noqa 
                    LOGGER.debug(f'Grid mapping: {grid_mapping_name}')
                except KeyError as err:
                    LOGGER.debug(err)
                    LOGGER.debug('No grid mapping information found.')
        return grid_mapping_name

    def _parse_storage_crs(
        self,
        provider_def: dict
    ) -> pyproj.CRS:
        """
        Parse the storage CRS from an xarray dataset.

        :param provider_def: provider definition

        :returns: `pyproj.CRS` instance parsed from dataset
        """
        storage_crs = None

        try:
            storage_crs = provider_def['storage_crs']
            crs_function = pyproj.CRS.from_user_input
        except KeyError as err:
            LOGGER.debug(err)
            LOGGER.debug('No storage_crs found. Attempting to parse the CRS.')

        if storage_crs is None:
            grid_mapping = self._parse_grid_mapping()
            if grid_mapping is not None:
                storage_crs = self._data[grid_mapping].attrs
                crs_function = pyproj.CRS.from_cf
            elif 'crs' in self._data.variables.keys():
                storage_crs = self._data['crs'].attrs
                crs_function = pyproj.CRS.from_dict
            else:
                storage_crs = DEFAULT_STORAGE_CRS
                crs_function = get_crs_from_uri
                LOGGER.debug('Failed to parse dataset CRS. Assuming WGS84.')

        LOGGER.debug(f'Parsing CRS {storage_crs} with {crs_function}')
        try:
            crs = crs_function(storage_crs)
        except CRSError as err:
            LOGGER.debug(f'Unable to parse projection with pyproj: {err}')
            LOGGER.debug('Assuming default WGS84.')
            crs = get_crs_from_uri(DEFAULT_STORAGE_CRS)

        LOGGER.debug(crs)

        return crs


def _to_datetime_string(datetime_obj):
    """
    Convenience function to formulate string from various datetime objects

    :param datetime_obj: datetime object (native datetime, cftime)

    :returns: str representation of datetime
    """

    try:
        value = np.datetime_as_string(datetime_obj)
    except TypeError as err:
        LOGGER.warning(err)
        if datetime_obj.microsecond != 0:
            value = datetime_obj.strftime('%Y-%m-%dT%H:%M:%S.%fZ')
        else:
            value = datetime_obj.strftime('%Y-%m-%dT%H:%M:%SZ')
    except Exception as err:
        LOGGER.warning(err)
        raise RuntimeError(err)

    return value


def _zip_dir(path, ziph, cwd):
    """
        Convenience function to zip directory with sub directories
        (based on source: https://stackoverflow.com/questions/1855095/)
        :param path: str directory to zip
        :param ziph: zipfile file
        :param cwd: current working directory

        """
    for root, dirs, files in os.walk(path):
        for file in files:

            if len(dirs) < 1:
                new_root = '/'.join(root.split('/')[:-1])
                new_path = os.path.join(root.split('/')[-1], file)
            else:
                new_root = root
                new_path = file

            os.chdir(new_root)
            ziph.write(new_path)
            os.chdir(cwd)


def _get_zarr_data(data):
    """
       Returns bytes to read from Zarr directory zip
       :param data: Xarray dataset of coverage data

       :returns: byte array of zip data
       """

    tmp_dir = tempfile.TemporaryDirectory().name

    zarr_data_filename = f'{tmp_dir}zarr.zarr'
    zarr_zip_filename = f'{tmp_dir}zarr.zarr.zip'

    data.to_zarr(zarr_data_filename, mode='w')

    with zipfile.ZipFile(zarr_zip_filename, 'w', zipfile.ZIP_DEFLATED) as zipf:  # noqa
        _zip_dir(zarr_data_filename, zipf, os.getcwd())

    with open(zarr_zip_filename, 'rb') as fh:
        return fh.read()


def _convert_float32_to_float64(data):
    """
        Converts DataArray values of float32 to float64
        :param data: Xarray dataset of coverage data

        :returns: Xarray dataset of coverage data
        """

    for var_name in data.variables:
        if data[var_name].dtype == 'float32':
            og_attrs = data[var_name].attrs
            data[var_name] = data[var_name].astype('float64', copy=False)
            data[var_name].attrs = og_attrs

    return data<|MERGE_RESOLUTION|>--- conflicted
+++ resolved
@@ -280,12 +280,8 @@
         """
 
         LOGGER.debug('Creating CoverageJSON domain')
-<<<<<<< HEAD
-        minx, miny, maxx, maxy = metadata['bbox']
-=======
         startx, starty, stopx, stopy = metadata['bbox']
         mint, maxt = metadata['time']
->>>>>>> dfce6341
 
         selected_fields = {
             key: value for key, value in self.fields.items()
@@ -541,7 +537,7 @@
         for var_name, var in self._data.variables.items():
             if all(dim in var.dims for dim in spatiotemporal_dims):
                 try:
-                    grid_mapping_name = self._data[var_name].attrs['grid_mapping']  # noqa 
+                    grid_mapping_name = self._data[var_name].attrs['grid_mapping']  # noqa
                     LOGGER.debug(f'Grid mapping: {grid_mapping_name}')
                 except KeyError as err:
                     LOGGER.debug(err)
