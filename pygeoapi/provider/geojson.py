# =================================================================
#
# Authors: Matthew Perry <perrygeo@gmail.com>
#
# Copyright (c) 2018 Matthew Perry
#
# Permission is hereby granted, free of charge, to any person
# obtaining a copy of this software and associated documentation
# files (the "Software"), to deal in the Software without
# restriction, including without limitation the rights to use,
# copy, modify, merge, publish, distribute, sublicense, and/or sell
# copies of the Software, and to permit persons to whom the
# Software is furnished to do so, subject to the following
# conditions:
#
# The above copyright notice and this permission notice shall be
# included in all copies or substantial portions of the Software.
#
# THE SOFTWARE IS PROVIDED "AS IS", WITHOUT WARRANTY OF ANY KIND,
# EXPRESS OR IMPLIED, INCLUDING BUT NOT LIMITED TO THE WARRANTIES
# OF MERCHANTABILITY, FITNESS FOR A PARTICULAR PURPOSE AND
# NONINFRINGEMENT. IN NO EVENT SHALL THE AUTHORS OR COPYRIGHT
# HOLDERS BE LIABLE FOR ANY CLAIM, DAMAGES OR OTHER LIABILITY,
# WHETHER IN AN ACTION OF CONTRACT, TORT OR OTHERWISE, ARISING
# FROM, OUT OF OR IN CONNECTION WITH THE SOFTWARE OR THE USE OR
# OTHER DEALINGS IN THE SOFTWARE.
#
# =================================================================

import json
import logging
import os
import uuid

from pygeoapi.provider.base import BaseProvider, ProviderItemNotFoundError

LOGGER = logging.getLogger(__name__)


class GeoJSONProvider(BaseProvider):
    """Provider class backed by local GeoJSON files

    This is meant to be simple
    (no external services, no dependencies, no schema)

    at the expense of performance
    (no indexing, full serialization roundtrip on each request)

    Not thread safe, a single server process is assumed

    This implementation uses the feature 'id' heavily
    and will override any 'id' provided in the original data.
    The feature 'properties' will be preserved.

    TODO:
    * query method should take bbox
    * instead of methods returning FeatureCollections,
    we should be yielding Features and aggregating in the view
    * there are strict id semantics; all features in the input GeoJSON file
    must be present and be unique strings. Otherwise it will break.
    * How to raise errors in the provider implementation such that
    * appropriate HTTP responses will be raised
    """

    def __init__(self, provider_def):
        """initializer"""

        BaseProvider.__init__(self, provider_def)
        self.fields = self.get_fields()

    def get_fields(self):
        """
         Get provider field information (names, types)

        :returns: dict of fields
        """

        LOGGER.debug('Treating all columns as string types')
        if os.path.exists(self.data):
            with open(self.data) as src:
                data = json.loads(src.read())
            fields = {}
            for f in data['features'][0]['properties'].keys():
                fields[f] = 'string'
            return fields

    def _load(self):
        """Load and validate the source GeoJSON file
        at self.data

        Yes loading from disk, deserializing and validation
        happens on every request. This is not efficient.
        """

        if os.path.exists(self.data):
            with open(self.data) as src:
                data = json.loads(src.read())
        else:
            data = {
                'type': 'FeatureCollection',
                'features': []}

        # Must be a FeatureCollection
        assert data['type'] == 'FeatureCollection'
        # All features must have ids, TODO must be unique strings

        return data

    def query(self, startindex=0, limit=10, resulttype='results',
              bbox=[], datetime=None, properties=[], sortby=[]):
        """
        query the provider

        :param startindex: starting record to return (default 0)
        :param limit: number of records to return (default 10)
        :param resulttype: return results or hit limit (default results)
        :param bbox: bounding box [minx,miny,maxx,maxy]
        :param datetime: temporal (datestamp or extent)
        :param properties: list of tuples (name, value)
        :param sortby: list of dicts (property, order)

        :returns: FeatureCollection dict of 0..n GeoJSON features
        """

        # TODO filter by bbox without resorting to third-party libs
        data = self._load()

        data['numberMatched'] = len(data['features'])

        if resulttype == 'hits':
            data['features'] = []
        else:
            data['features'] = data['features'][startindex:startindex+limit]
            data['numberReturned'] = len(data['features'])

        return data

    def get(self, identifier):
        """
        query the provider by id

        :param identifier: feature id
        :returns: dict of single GeoJSON feature
        """

        all_data = self._load()
        for feature in all_data['features']:
<<<<<<< HEAD
            if self.id_field in feature:
                if str(feature[self.id_field]) == identifier:
                    return feature
            else:
                if self.id_field in feature['properties']:
                    if str(feature['properties'][self.id_field]) == identifier:
                        return feature
=======
            if str(feature[self.id_field]) == identifier:
                return feature

>>>>>>> b98f8c25
        # default, no match
        err = 'item {} not found'.format(identifier)
        LOGGER.error(err)
        raise ProviderItemNotFoundError(err)

    def create(self, new_feature):
        """Create a new feature

        :param new_feature: new GeoJSON feature dictionary
        """

        all_data = self._load()

<<<<<<< HEAD
        if self.id_field not in new_feature and\
           self.id_field not in new_feature['properties']:
            new_feature['properties'][self.id_field] = str(uuid.uuid4())
=======
        # Hijack the feature id and make sure it's unique
        new_feature[self.id_field] = str(uuid.uuid4())
>>>>>>> b98f8c25

        all_data['features'].append(new_feature)

        with open(self.data, 'w') as dst:
            dst.write(json.dumps(all_data))

    def update(self, identifier, new_feature):
        """Updates an existing feature id with new_feature

        :param identifier: feature id
        :param new_feature: new GeoJSON feature dictionary
        """

        all_data = self._load()
        for i, feature in enumerate(all_data['features']):
<<<<<<< HEAD
            if self.id_field in feature:
                if feature[self.id_field] == identifier:
                    new_feature['properties'][self.id_field] = identifier
                    all_data['features'][i] = new_feature
            elif self.id_field in feature['properties']:
                if feature['properties'][self.id_field] == identifier:
                    new_feature['properties'][self.id_field] = identifier
                    all_data['features'][i] = new_feature
=======
            if feature[self.id_field] == identifier:
                # ensure new_feature retains id
                new_feature[self.id_field] = identifier
                all_data['features'][i] = new_feature
                break
>>>>>>> b98f8c25
        with open(self.data, 'w') as dst:
            dst.write(json.dumps(all_data))

    def delete(self, identifier):
        """Deletes an existing feature

        :param identifier: feature id
        """

        all_data = self._load()
        for i, feature in enumerate(all_data['features']):
<<<<<<< HEAD
            if self.id_field in feature:
                if feature[self.id_field] == identifier:
                    all_data['features'].pop(i)
            elif self.id_field in feature['properties']:
                if feature['properties'][self.id_field] == identifier:
                    all_data['features'].pop(i)
=======
            if feature[self.id_field] == identifier:
                all_data['features'].pop(i)
                break

>>>>>>> b98f8c25
        with open(self.data, 'w') as dst:
            dst.write(json.dumps(all_data))

    def __repr__(self):
        return '<GeoJSONProvider> {}'.format(self.data)<|MERGE_RESOLUTION|>--- conflicted
+++ resolved
@@ -145,7 +145,6 @@
 
         all_data = self._load()
         for feature in all_data['features']:
-<<<<<<< HEAD
             if self.id_field in feature:
                 if str(feature[self.id_field]) == identifier:
                     return feature
@@ -153,11 +152,6 @@
                 if self.id_field in feature['properties']:
                     if str(feature['properties'][self.id_field]) == identifier:
                         return feature
-=======
-            if str(feature[self.id_field]) == identifier:
-                return feature
-
->>>>>>> b98f8c25
         # default, no match
         err = 'item {} not found'.format(identifier)
         LOGGER.error(err)
@@ -171,14 +165,9 @@
 
         all_data = self._load()
 
-<<<<<<< HEAD
         if self.id_field not in new_feature and\
            self.id_field not in new_feature['properties']:
             new_feature['properties'][self.id_field] = str(uuid.uuid4())
-=======
-        # Hijack the feature id and make sure it's unique
-        new_feature[self.id_field] = str(uuid.uuid4())
->>>>>>> b98f8c25
 
         all_data['features'].append(new_feature)
 
@@ -194,7 +183,6 @@
 
         all_data = self._load()
         for i, feature in enumerate(all_data['features']):
-<<<<<<< HEAD
             if self.id_field in feature:
                 if feature[self.id_field] == identifier:
                     new_feature['properties'][self.id_field] = identifier
@@ -203,13 +191,6 @@
                 if feature['properties'][self.id_field] == identifier:
                     new_feature['properties'][self.id_field] = identifier
                     all_data['features'][i] = new_feature
-=======
-            if feature[self.id_field] == identifier:
-                # ensure new_feature retains id
-                new_feature[self.id_field] = identifier
-                all_data['features'][i] = new_feature
-                break
->>>>>>> b98f8c25
         with open(self.data, 'w') as dst:
             dst.write(json.dumps(all_data))
 
@@ -221,19 +202,12 @@
 
         all_data = self._load()
         for i, feature in enumerate(all_data['features']):
-<<<<<<< HEAD
             if self.id_field in feature:
                 if feature[self.id_field] == identifier:
                     all_data['features'].pop(i)
             elif self.id_field in feature['properties']:
                 if feature['properties'][self.id_field] == identifier:
                     all_data['features'].pop(i)
-=======
-            if feature[self.id_field] == identifier:
-                all_data['features'].pop(i)
-                break
-
->>>>>>> b98f8c25
         with open(self.data, 'w') as dst:
             dst.write(json.dumps(all_data))
 
