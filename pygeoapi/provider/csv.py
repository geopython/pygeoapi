--- conflicted
+++ resolved
@@ -47,23 +47,15 @@
         with open(self.url) as ff:
             self.data = csv.DictReader(ff)
 
-    def _load(self, startindex=0, count=10, resulttype='results',
-              identifier=None):
+    def _load(self, identifier=None):
         feature_collection = {
             'type': 'FeatureCollection',
             'features': []
         }
         with open(self.url) as ff:
             data = csv.DictReader(ff)
-<<<<<<< HEAD
             feat = None
             for row in data:
-=======
-            if resulttype == 'hits':
-                feature_collection['numberMatched'] = len(list(data))
-                return feature_collection
-            for row in itertools.islice(data, startindex, startindex+count):
->>>>>>> 9fb1ccf7
                 feature = {'type': 'Feature'}
                 feature['ID'] = row.pop('id')
                 feature['geometry'] = mapping(wkt.loads(row.pop('geom')))
