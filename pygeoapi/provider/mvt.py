--- conflicted
+++ resolved
@@ -84,15 +84,9 @@
             self._service_url = data_path
             metadata_path = data_path.joinpath('metadata.json')
             if not metadata_path.exists():
-<<<<<<< HEAD
                 msg = f'Service metadata does not exist: {metadata_path.name}'
                 LOGGER.error(msg)
-                raise ProviderConnectionError(msg)
-=======
-                msg = 'Service metadata does not exist: {}'.format(
-                    metadata_path.name)
                 LOGGER.warning(msg)
->>>>>>> 0be1ce54
             self._service_metadata_url = metadata_path
 
     def __repr__(self):
@@ -175,11 +169,7 @@
                     'type': 'application/json',
                     'rel': 'self',
                     'title': 'This collection as multi vector tilesets',
-<<<<<<< HEAD
-                    'href': self.service_url
-=======
-                    'href': '{}?f=json'.format(tile_matrix_set),
->>>>>>> 0be1ce54
+                    'href': f'{tile_matrix_set}?f=json'
                 },
                 {
                     'type': self.mimetype,
@@ -273,36 +263,14 @@
                 msg = f'Wrong data path configuration: {self.service_metadata_url}'  # noqa
                 LOGGER.error(msg)
                 raise ProviderConnectionError(msg)
-<<<<<<< HEAD
-            with open(self.service_metadata_url, 'r') as md_file:
-                content = json.loads(md_file.read())
-        if tilejson:
-            service_url = urljoin(
-                server_url,
-                'collections/{dataset}/tiles/{tileset}/{{tileMatrix}}/{{tileRow}}/{{tileCol}}?f=mvt')  # noqa
-            content = {
-                "tilejson": "3.0.0",
-                "name": content["name"],
-                "tiles": service_url,
-                "minzoom": content["minzoom"],
-                "maxzoom": content["maxzoom"],
-                "bounds": content["bounds"],
-                "center": content["center"],
-                "attribution": None,
-                "description": None,
-                "vector_layers": json.loads(
-                    content["json"])["vector_layers"]
-            }
-=======
+
             if self.service_metadata_url.exists():
                 with open(self.service_metadata_url, 'r') as md_file:
                     metadata_json_content = json.loads(md_file.read())
 
         service_url = urljoin(
             server_url,
-            'collections/{}/tiles/{}/{{{}}}/{{{}}}/{{{}}}{}'.format(
-                dataset, tileset, 'tileMatrix',
-                'tileRow', 'tileCol', '?f=mvt'))
+            f'collections/{dataset}/tiles/{tileset}/{{tileMatrix}}/{{tileRow}}/{{tileCol}}?f=mvt')  # noqa
 
         content = {}
         if metadata_format == TilesMetadataFormat.TILEJSON:
@@ -313,8 +281,7 @@
                         metadata_json_content["json"])["vector_layers"]
                 return content.dict()
             else:
-                msg = 'No tiles metadata json available: {}'.format(
-                    self.service_metadata_url)
+                msg = f'No tiles metadata json available: {self.service_metadata_url}'
                 LOGGER.error(msg)
                 raise ProviderConnectionError(msg)
         elif metadata_format == TilesMetadataFormat.CUSTOMJSON:
@@ -324,11 +291,9 @@
                     content['json'] = json.loads(metadata_json_content['json'])
                 return content
             else:
-                msg = 'No custom JSON for tiles metadata available: {}'.format(
-                    self.service_metadata_url)
-                LOGGER.error(msg)
-                raise ProviderConnectionError(msg)
->>>>>>> 0be1ce54
+                msg = f'No custom JSON for tiles metadata available: {self.service_metadata_url}'  # noqa
+                LOGGER.error(msg)
+                raise ProviderConnectionError(msg)
         else:
             tiling_schemes = self.get_tiling_schemes()
             # Default values
