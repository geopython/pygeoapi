--- conflicted
+++ resolved
@@ -178,8 +178,8 @@
     return dataset
 
 
-<<<<<<< HEAD
 def geojson2jsonld(
+    cls,
     config: dict,
     data: dict,
     dataset: str,
@@ -187,10 +187,6 @@
     id_field: str = 'id',
     crs_transform_spec=None,
 ) -> str:
-=======
-def geojson2jsonld(cls, data: dict, dataset: str,
-                   identifier: str = None, id_field: str = 'id') -> str:
->>>>>>> 7c699371
     """
     Render GeoJSON-LD from a GeoJSON base. Inserts a @context that can be
     read from, and extended by, the pygeoapi configuration for a particular
