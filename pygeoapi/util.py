--- conflicted
+++ resolved
@@ -30,7 +30,6 @@
 """Generic util functions used in the code"""
 
 import base64
-<<<<<<< HEAD
 from functools import partial
 from dataclasses import dataclass
 from typing import List, Callable
@@ -38,8 +37,6 @@
 from decimal import Decimal
 from enum import Enum
 import functools
-=======
->>>>>>> 48b5b3b1
 import json
 import logging
 import mimetypes
@@ -51,7 +48,6 @@
 from pathlib import Path
 from typing import Any, IO, Union, List
 from urllib.parse import urlparse
-<<<<<<< HEAD
 import shapely.ops
 from shapely.geometry import (
     GeometryCollection,
@@ -65,16 +61,13 @@
     shape as geojson_to_geom,
     mapping as geom_to_geojson,
 )
+from urllib.request import urlopen
+
 import dateutil.parser
 from jinja2 import Environment, FileSystemLoader, select_autoescape
 from babel.support import Translations
 import pyproj
 from pyproj.exceptions import CRSError
-=======
-from urllib.request import urlopen
-
-import dateutil.parser
->>>>>>> 48b5b3b1
 import yaml
 from babel.support import Translations
 from jinja2 import Environment, FileSystemLoader, select_autoescape
