--- conflicted
+++ resolved
@@ -30,16 +30,6 @@
 """Generic util functions used in the code"""
 
 import base64
-<<<<<<< HEAD
-from functools import partial
-from dataclasses import dataclass
-from typing import List, Callable
-from datetime import date, datetime, time
-from decimal import Decimal
-from enum import Enum
-import functools
-=======
->>>>>>> 7c699371
 import json
 import logging
 import mimetypes
@@ -54,26 +44,6 @@
 from pathlib import Path
 from typing import Any, IO, Union, List, Callable
 from urllib.parse import urlparse
-<<<<<<< HEAD
-import shapely.ops
-from shapely.geometry import (
-    GeometryCollection,
-    LinearRing,
-    LineString,
-    MultiLineString,
-    MultiPoint,
-    MultiPolygon,
-    Point,
-    Polygon,
-    shape as geojson_to_geom,
-    mapping as geom_to_geojson,
-)
-import dateutil.parser
-from jinja2 import Environment, FileSystemLoader, select_autoescape
-from babel.support import Translations
-import pyproj
-from pyproj.exceptions import CRSError
-=======
 from urllib.request import urlopen
 
 import dateutil.parser
@@ -90,7 +60,6 @@
     shape as geojson_to_geom,
     mapping as geom_to_geojson,
 )
->>>>>>> 7c699371
 import yaml
 from babel.support import Translations
 from jinja2 import Environment, FileSystemLoader, select_autoescape
@@ -127,8 +96,6 @@
 )
 
 
-<<<<<<< HEAD
-=======
 # Type for Shapely geometrical objects.
 GeomObject = Union[
     GeometryCollection,
@@ -142,7 +109,6 @@
 ]
 
 
->>>>>>> 7c699371
 @dataclass
 class CrsTransformSpec:
     source_crs_uri: str
@@ -711,22 +677,6 @@
         return crs
 
 
-<<<<<<< HEAD
-# Type for shapely geometrical objects.
-GeomObject = Union[
-    GeometryCollection,
-    LinearRing,
-    LineString,
-    MultiLineString,
-    MultiPoint,
-    MultiPolygon,
-    Point,
-    Polygon,
-]
-
-
-=======
->>>>>>> 7c699371
 def get_transform_from_crs(
     crs_in: pyproj.CRS, crs_out: pyproj.CRS, always_xy: bool = False
 ) -> Callable[[GeomObject], GeomObject]:
@@ -788,10 +738,7 @@
         if crs_transform_spec is None:
             # No coordinates transformation for feature(s) returned by the
             # decorated function.
-<<<<<<< HEAD
-=======
             LOGGER.debug('crs_transform: NOT applying coordinate transforms')
->>>>>>> 7c699371
             return result
         # Create transformation function and transform the output feature(s)'
         # coordinates before returning them.
@@ -799,14 +746,10 @@
             pyproj.CRS.from_wkt(crs_transform_spec.source_crs_wkt),
             pyproj.CRS.from_wkt(crs_transform_spec.target_crs_wkt),
         )
-<<<<<<< HEAD
-=======
-
         LOGGER.debug(f'crs_transform: transforming features CRS '
                      f'from {crs_transform_spec.source_crs_uri} '
                      f'to {crs_transform_spec.target_crs_uri}')
 
->>>>>>> 7c699371
         features = result.get('features')
         # Decorated function returns a single Feature
         if features is None:
