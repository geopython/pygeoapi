# pygeoapi
pygeoapi provides an API to geospatial data

## Installation

```bash
virtualenv -p python3 pygeoapi
cd pygeoapi
. bin/activate
git clone https://github.com/geopython/pygeoapi.git
cd pygeoapi
<<<<<<< HEAD
git checkout flask-app
pip install -r requirements.txt
pip install -r requirements-dev.txt
cp openapi/wfs/0.0.1/swagger.yaml local.swagger.yaml
cp config.yaml local.config.yaml
python flask_app.py
=======
pip3 install -r requirements.txt
pip3 install -r requirements-dev.txt
pip3 install -e .
cp pygeoapi-config.yml local.yml
vi local.yml
# update server.url
# add ES dataset(s) to datasets section
export PYGEOAPI_CONFIG=`pwd`/local.yml
python3 pygeoapi/app.py
>>>>>>> b332d8df
```

Edit `local.config.yaml` and `local.swagger.yml`

## Example requests

```bash
# feature collection metadata
curl http://localhost:5000/
```<|MERGE_RESOLUTION|>--- conflicted
+++ resolved
@@ -9,24 +9,12 @@
 . bin/activate
 git clone https://github.com/geopython/pygeoapi.git
 cd pygeoapi
-<<<<<<< HEAD
-git checkout flask-app
-pip install -r requirements.txt
-pip install -r requirements-dev.txt
+pip3 install -r requirements.txt
+pip3 install -r requirements-dev.txt
+pip3 install -e .
 cp openapi/wfs/0.0.1/swagger.yaml local.swagger.yaml
 cp config.yaml local.config.yaml
 python flask_app.py
-=======
-pip3 install -r requirements.txt
-pip3 install -r requirements-dev.txt
-pip3 install -e .
-cp pygeoapi-config.yml local.yml
-vi local.yml
-# update server.url
-# add ES dataset(s) to datasets section
-export PYGEOAPI_CONFIG=`pwd`/local.yml
-python3 pygeoapi/app.py
->>>>>>> b332d8df
 ```
 
 Edit `local.config.yaml` and `local.swagger.yml`
