--- conflicted
+++ resolved
@@ -135,7 +135,11 @@
             id_field: osm_id
             table: hotosm_bdi_waterways
             geom_field: foo_geom
-<<<<<<< HEAD
+            crs:
+              - http://www.opengis.net/def/crs/EPSG/0/4326
+              - http://www.opengis.net/def/crs/EPSG/0/32735
+              - http://www.opengis.net/def/crs/EPSG/0/32736
+            storage_crs: http://www.opengis.net/def/crs/EPSG/0/4326
 
     dummy_buildings_centroid:
         type: collection
@@ -238,13 +242,6 @@
             geom_field:
                 - centroid
                 - contours
-=======
-            crs:
-              - http://www.opengis.net/def/crs/EPSG/0/4326
-              - http://www.opengis.net/def/crs/EPSG/0/32735
-              - http://www.opengis.net/def/crs/EPSG/0/32736
-            storage_crs: http://www.opengis.net/def/crs/EPSG/0/4326
->>>>>>> 627f2228
 
     dummy_naming_conflicts:
         type: collection
