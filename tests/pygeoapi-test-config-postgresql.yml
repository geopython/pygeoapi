--- conflicted
+++ resolved
@@ -135,7 +135,7 @@
             id_field: osm_id
             table: hotosm_bdi_waterways
             geom_field: foo_geom
-<<<<<<< HEAD
+
     dummy_buildings_centroid:
         type: collection
         title: Dummy buildings centroid
@@ -143,40 +143,32 @@
         keywords:
             - buildings
             - centroid
-=======
-    dummy_naming_conflicts:
-        type: collection
-        title: Dummy data
-        description: Dummy data creating naming conflicts
-        keywords:
-            - dummy
->>>>>>> 1a1d6362
-        links:
-            - type: text/html
-              rel: canonical
-              title: Source instructions for loading data
-              href: https://github.com/geopython/pygeoapi/blob/master/pygeoapi/provider/postgresql.py
-              hreflang: en-UK
-        extents:
-            spatial:
-                bbox: [-180, -90, 180, 90]
-                crs: http://www.opengis.net/def/crs/OGC/1.3/CRS84
-            temporal:
-                begin: null
-                end: null  # or empty (either means open ended)
-        providers:
-          - type: feature
-            name: PostgreSQL
-            data:
-                host: localhost
-                dbname: test
-                user: postgres
-                password: postgres
-                search_path: [dummy]
-<<<<<<< HEAD
+        links:
+            - type: text/html
+              rel: canonical
+              title: Source instructions for loading data
+              href: https://github.com/geopython/pygeoapi/blob/master/pygeoapi/provider/postgresql.py
+              hreflang: en-UK
+        extents:
+            spatial:
+                bbox: [-180, -90, 180, 90]
+                crs: http://www.opengis.net/def/crs/OGC/1.3/CRS84
+            temporal:
+                begin: null
+                end: null  # or empty (either means open ended)
+        providers:
+          - type: feature
+            name: PostgreSQL
+            data:
+                host: localhost
+                dbname: test
+                user: postgres
+                password: postgres
+                search_path: [dummy]
             id_field: gid
             table: buildings
             geom_field: centroid
+
     dummy_buildings_contours:
         type: collection
         title: Dummy buildings countours
@@ -209,6 +201,7 @@
             id_field: gid
             table: buildings
             geom_field: contours
+
     dummy_buildings_geoms:
         type: collection
         title: Dummy buildings geometries
@@ -244,8 +237,35 @@
             geom_field:
                 - centroid
                 - contours
-=======
+
+    dummy_naming_conflicts:
+        type: collection
+        title: Dummy data
+        description: Dummy data creating naming conflicts
+        keywords:
+            - dummy
+        links:
+            - type: text/html
+              rel: canonical
+              title: Source instructions for loading data
+              href: https://github.com/geopython/pygeoapi/blob/master/pygeoapi/provider/postgresql.py
+              hreflang: en-UK
+        extents:
+            spatial:
+                bbox: [-180, -90, 180, 90]
+                crs: http://www.opengis.net/def/crs/OGC/1.3/CRS84
+            temporal:
+                begin: null
+                end: null  # or empty (either means open ended)
+        providers:
+          - type: feature
+            name: PostgreSQL
+            data:
+                host: localhost
+                dbname: test
+                user: postgres
+                password: postgres
+                search_path: [dummy]
             id_field: id
             table: naming_conflicts_table
-            geom_field: point_geom
->>>>>>> 1a1d6362
+            geom_field: point_geom