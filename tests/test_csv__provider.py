--- conflicted
+++ resolved
@@ -28,14 +28,9 @@
 # =================================================================
 
 import pytest
-<<<<<<< HEAD
-import logging
-from pygeoapi.provider.base import ProviderItemNotFoundError
-=======
 
 from pygeoapi.provider.base import (ProviderItemNotFoundError,
                                     ProviderInvalidQueryError)
->>>>>>> fb390984
 from pygeoapi.provider.csv_ import CSVProvider
 
 from .util import get_test_file_path
@@ -43,8 +38,6 @@
 path = get_test_file_path('data/obs.csv')
 stations_path = get_test_file_path('data/station_list.csv')
 malformatted_path = get_test_file_path('data/obs_malformatted.csv')
-
-LOGGER = logging.getLogger(__name__)
 
 
 @pytest.fixture()
@@ -88,7 +81,7 @@
         }
     }
 
-
+ 
 def test_query(config):
     p = CSVProvider(config)
 
