# =================================================================
#
# Authors: Tom Kralidis <tomkralidis@gmail.com>
#          John A Stevenson <jostev@bgs.ac.uk>
#          Colin Blackburn <colb@bgs.ac.uk>
#
# Copyright (c) 2023 Tom Kralidis
# Copyright (c) 2022 John A Stevenson and Colin Blackburn
#
# Permission is hereby granted, free of charge, to any person
# obtaining a copy of this software and associated documentation
# files (the "Software"), to deal in the Software without
# restriction, including without limitation the rights to use,
# copy, modify, merge, publish, distribute, sublicense, and/or sell
# copies of the Software, and to permit persons to whom the
# Software is furnished to do so, subject to the following
# conditions:
#
# The above copyright notice and this permission notice shall be
# included in all copies or substantial portions of the Software.
#
# THE SOFTWARE IS PROVIDED "AS IS", WITHOUT WARRANTY OF ANY KIND,
# EXPRESS OR IMPLIED, INCLUDING BUT NOT LIMITED TO THE WARRANTIES
# OF MERCHANTABILITY, FITNESS FOR A PARTICULAR PURPOSE AND
# NONINFRINGEMENT. IN NO EVENT SHALL THE AUTHORS OR COPYRIGHT
# HOLDERS BE LIABLE FOR ANY CLAIM, DAMAGES OR OTHER LIABILITY,
# WHETHER IN AN ACTION OF CONTRACT, TORT OR OTHERWISE, ARISING
# FROM, OUT OF OR IN CONNECTION WITH THE SOFTWARE OR THE USE OR
# OTHER DEALINGS IN THE SOFTWARE.
#
# =================================================================

import copy
import json
import logging
import time
import gzip
from http import HTTPStatus

from pyld import jsonld
import pytest
import pyproj
from shapely.geometry import Point

from pygeoapi.api import (
    API, APIRequest, FORMAT_TYPES, validate_bbox, validate_datetime,
    validate_subset, F_HTML, F_JSON, F_JSONLD, F_GZIP
)
from pygeoapi.util import yaml_load, get_crs_from_uri

from .util import get_test_file_path, mock_request

LOGGER = logging.getLogger(__name__)


@pytest.fixture()
def config():
    with open(get_test_file_path('pygeoapi-test-config.yml')) as fh:
        return yaml_load(fh)


@pytest.fixture()
def config_enclosure() -> dict:
    """ Returns a pygeoapi configuration with enclosure links. """
    with open(get_test_file_path('pygeoapi-test-config-enclosure.yml')) as fh:
        return yaml_load(fh)


@pytest.fixture()
def config_hidden_resources():
    filename = 'pygeoapi-test-config-hidden-resources.yml'
    with open(get_test_file_path(filename)) as fh:
        return yaml_load(fh)


@pytest.fixture()
def openapi():
    with open(get_test_file_path('pygeoapi-test-openapi.yml')) as fh:
        return yaml_load(fh)


@pytest.fixture()
def api_(config):
    return API(config)


@pytest.fixture()
def enclosure_api(config_enclosure):
    """ Returns an API instance with a collection with enclosure links. """
    return API(config_enclosure)


@pytest.fixture()
def api_hidden_resources(config_hidden_resources):
    return API(config_hidden_resources)


def test_apirequest(api_):
    # Test without (valid) locales
    with pytest.raises(ValueError):
        req = mock_request()
        APIRequest(req, [])
        APIRequest(req, None)
        APIRequest(req, ['zz'])

    # Test all supported formats from query args
    for f, mt in FORMAT_TYPES.items():
        req = mock_request({'f': f})
        apireq = APIRequest(req, api_.locales)
        assert apireq.is_valid()
        assert apireq.format == f
        assert apireq.get_response_headers()['Content-Type'] == mt

    # Test all supported formats from Accept header
    for f, mt in FORMAT_TYPES.items():
        req = mock_request(HTTP_ACCEPT=mt)
        apireq = APIRequest(req, api_.locales)
        assert apireq.is_valid()
        assert apireq.format == f
        assert apireq.get_response_headers()['Content-Type'] == mt

    # Test nonsense format
    req = mock_request({'f': 'foo'})
    apireq = APIRequest(req, api_.locales)
    assert not apireq.is_valid()
    assert apireq.format == 'foo'
    assert apireq.is_valid(('foo',))
    assert apireq.get_response_headers()['Content-Type'] == \
           FORMAT_TYPES[F_JSON]

    # Test without format
    req = mock_request()
    apireq = APIRequest(req, api_.locales)
    assert apireq.is_valid()
    assert apireq.format is None
    assert apireq.get_response_headers()['Content-Type'] == \
           FORMAT_TYPES[F_JSON]
    assert apireq.get_linkrel(F_JSON) == 'self'
    assert apireq.get_linkrel(F_HTML) == 'alternate'

    # Test complex format string
    hh = 'text/html,application/xhtml+xml,application/xml;q=0.9,'
    req = mock_request(HTTP_ACCEPT=hh)
    apireq = APIRequest(req, api_.locales)
    assert apireq.is_valid()
    assert apireq.format == F_HTML
    assert apireq.get_response_headers()['Content-Type'] == \
           FORMAT_TYPES[F_HTML]
    assert apireq.get_linkrel(F_HTML) == 'self'
    assert apireq.get_linkrel(F_JSON) == 'alternate'

    # Test accept header with multiple valid formats
    hh = 'plain/text,application/ld+json,application/json;q=0.9,'
    req = mock_request(HTTP_ACCEPT=hh)
    apireq = APIRequest(req, api_.locales)
    assert apireq.is_valid()
    assert apireq.format == F_JSONLD
    assert apireq.get_response_headers()['Content-Type'] == \
           FORMAT_TYPES[F_JSONLD]
    assert apireq.get_linkrel(F_JSONLD) == 'self'
    assert apireq.get_linkrel(F_HTML) == 'alternate'

    # Overrule HTTP content negotiation
    req = mock_request({'f': 'html'}, HTTP_ACCEPT='application/json')  # noqa
    apireq = APIRequest(req, api_.locales)
    assert apireq.is_valid()
    assert apireq.format == F_HTML
    assert apireq.get_response_headers()['Content-Type'] == \
           FORMAT_TYPES[F_HTML]

    # Test data
    for d in (None, '', 'test', {'key': 'value'}):
        req = mock_request(data=d)
        apireq = APIRequest.with_data(req, api_.locales)
        if not d:
            assert apireq.data == b''
        elif isinstance(d, dict):
            assert d == json.loads(apireq.data)
        else:
            assert apireq.data == d.encode()

    # Test multilingual
    test_lang = {
        'nl': ('en', 'en-US'),  # unsupported lang should return default
        'en-US': ('en', 'en-US'),
        'de_CH': ('en', 'en-US'),
        'fr-CH, fr;q=0.9, en;q=0.8': ('fr', 'fr-CA'),
        'fr-CH, fr-BE;q=0.9': ('fr', 'fr-CA'),
    }
    sup_lang = ('en-US', 'fr_CA')
    for lang_in, (lang_out, cl_out) in test_lang.items():
        # Using l query parameter
        req = mock_request({'lang': lang_in})
        apireq = APIRequest(req, sup_lang)
        assert apireq.raw_locale == lang_in
        assert apireq.locale.language == lang_out
        assert apireq.get_response_headers()['Content-Language'] == cl_out

        # Using Accept-Language header
        req = mock_request(HTTP_ACCEPT_LANGUAGE=lang_in)
        apireq = APIRequest(req, sup_lang)
        assert apireq.raw_locale == lang_in
        assert apireq.locale.language == lang_out
        assert apireq.get_response_headers()['Content-Language'] == cl_out

    # Test language override
    req = mock_request({'lang': 'fr'}, HTTP_ACCEPT_LANGUAGE='en_US')
    apireq = APIRequest(req, sup_lang)
    assert apireq.raw_locale == 'fr'
    assert apireq.locale.language == 'fr'
    assert apireq.get_response_headers()['Content-Language'] == 'fr-CA'

    # Test locale territory
    req = mock_request({'lang': 'en-GB'})
    apireq = APIRequest(req, sup_lang)
    assert apireq.raw_locale == 'en-GB'
    assert apireq.locale.language == 'en'
    assert apireq.locale.territory == 'US'
    assert apireq.get_response_headers()['Content-Language'] == 'en-US'

    # Test without Accept-Language header or 'lang' query parameter
    # (should return default language from YAML config)
    req = mock_request()
    apireq = APIRequest(req, api_.locales)
    assert apireq.raw_locale is None
    assert apireq.locale.language == api_.default_locale.language
    assert apireq.get_response_headers()['Content-Language'] == 'en-US'

    # Test without Accept-Language header or 'lang' query param
    # (should return first in custom list of languages)
    sup_lang = ('de', 'fr', 'en')
    apireq = APIRequest(req, sup_lang)
    assert apireq.raw_locale is None
    assert apireq.locale.language == 'de'
    assert apireq.get_response_headers()['Content-Language'] == 'de'


def test_api(config, api_, openapi):
    assert api_.config == config
    assert isinstance(api_.config, dict)

    req = mock_request(HTTP_ACCEPT='application/json')
    rsp_headers, code, response = api_.openapi(req, openapi)
    assert rsp_headers['Content-Type'] == 'application/vnd.oai.openapi+json;version=3.0'  # noqa
    # No language requested: should be set to default from YAML
    assert rsp_headers['Content-Language'] == 'en-US'
    root = json.loads(response)
    assert isinstance(root, dict)

    a = 'text/html,application/xhtml+xml,application/xml;q=0.9,*/*;q=0.8'
    req = mock_request(HTTP_ACCEPT=a)
    rsp_headers, code, response = api_.openapi(req, openapi)
    assert rsp_headers['Content-Type'] == FORMAT_TYPES[F_HTML] == \
           FORMAT_TYPES[F_HTML]

    assert 'Swagger UI' in response

    a = 'text/html,application/xhtml+xml,application/xml;q=0.9,*/*;q=0.8'
    req = mock_request({'ui': 'redoc'}, HTTP_ACCEPT=a)
    rsp_headers, code, response = api_.openapi(req, openapi)
    assert rsp_headers['Content-Type'] == FORMAT_TYPES[F_HTML] == \
           FORMAT_TYPES[F_HTML]

    assert 'ReDoc' in response

    req = mock_request({'f': 'foo'})
    rsp_headers, code, response = api_.openapi(req, openapi)
    assert rsp_headers['Content-Language'] == 'en-US'
    assert code == HTTPStatus.BAD_REQUEST

    assert api_.get_collections_url() == 'http://localhost:5000/collections'


def test_api_exception(config, api_):
    req = mock_request({'f': 'foo'})
    rsp_headers, code, response = api_.landing_page(req)
    assert rsp_headers['Content-Language'] == 'en-US'
    assert code == HTTPStatus.BAD_REQUEST

    # When a language is set, the exception should still be English
    req = mock_request({'f': 'foo', 'lang': 'fr'})
    rsp_headers, code, response = api_.landing_page(req)
    assert rsp_headers['Content-Language'] == 'en-US'
    assert code == HTTPStatus.BAD_REQUEST


def test_gzip(config, api_):
    # Requests for each response type and gzip encoding
    req_gzip_json = mock_request(HTTP_ACCEPT=FORMAT_TYPES[F_JSON],
                                 HTTP_ACCEPT_ENCODING=F_GZIP)
    req_gzip_jsonld = mock_request(HTTP_ACCEPT=FORMAT_TYPES[F_JSONLD],
                                   HTTP_ACCEPT_ENCODING=F_GZIP)
    req_gzip_html = mock_request(HTTP_ACCEPT=FORMAT_TYPES[F_HTML],
                                 HTTP_ACCEPT_ENCODING=F_GZIP)
    req_gzip_gzip = mock_request(HTTP_ACCEPT='application/gzip',
                                 HTTP_ACCEPT_ENCODING=F_GZIP)

    # Responses from server config without gzip compression
    rsp_headers, _, rsp_json = api_.landing_page(req_gzip_json)
    assert rsp_headers['Content-Type'] == FORMAT_TYPES[F_JSON]
    rsp_headers, _, rsp_jsonld = api_.landing_page(req_gzip_jsonld)
    assert rsp_headers['Content-Type'] == FORMAT_TYPES[F_JSONLD]
    rsp_headers, _, rsp_html = api_.landing_page(req_gzip_html)
    assert rsp_headers['Content-Type'] == FORMAT_TYPES[F_HTML]
    rsp_headers, _, _ = api_.landing_page(req_gzip_gzip)
    assert rsp_headers['Content-Type'] == FORMAT_TYPES[F_JSON]

    # Add gzip to server and use utf-16 encoding
    config['server']['gzip'] = True
    enc_16 = 'utf-16'
    config['server']['encoding'] = enc_16
    api_ = API(config)

    # Responses from server with gzip compression
    rsp_json_headers, _, rsp_gzip_json = api_.landing_page(req_gzip_json)
    rsp_jsonld_headers, _, rsp_gzip_jsonld = api_.landing_page(req_gzip_jsonld)
    rsp_html_headers, _, rsp_gzip_html = api_.landing_page(req_gzip_html)
    rsp_gzip_headers, _, rsp_gzip_gzip = api_.landing_page(req_gzip_gzip)

    # Validate compressed json response
    assert rsp_json_headers['Content-Type'] == \
        f'{FORMAT_TYPES[F_JSON]}; charset={enc_16}'
    assert rsp_json_headers['Content-Encoding'] == F_GZIP

    parsed_gzip_json = gzip.decompress(rsp_gzip_json).decode(enc_16)
    assert isinstance(parsed_gzip_json, str)
    parsed_gzip_json = json.loads(parsed_gzip_json)
    assert isinstance(parsed_gzip_json, dict)
    assert parsed_gzip_json == json.loads(rsp_json)

    # Validate compressed jsonld response
    assert rsp_jsonld_headers['Content-Type'] == \
        f'{FORMAT_TYPES[F_JSONLD]}; charset={enc_16}'
    assert rsp_jsonld_headers['Content-Encoding'] == F_GZIP

    parsed_gzip_jsonld = gzip.decompress(rsp_gzip_jsonld).decode(enc_16)
    assert isinstance(parsed_gzip_jsonld, str)
    parsed_gzip_jsonld = json.loads(parsed_gzip_jsonld)
    assert isinstance(parsed_gzip_jsonld, dict)
    assert parsed_gzip_jsonld == json.loads(rsp_jsonld)

    # Validate compressed html response
    assert rsp_html_headers['Content-Type'] == \
        f'{FORMAT_TYPES[F_HTML]}; charset={enc_16}'
    assert rsp_html_headers['Content-Encoding'] == F_GZIP

    parsed_gzip_html = gzip.decompress(rsp_gzip_html).decode(enc_16)
    assert isinstance(parsed_gzip_html, str)
    assert parsed_gzip_html == rsp_html

    # Validate compressed gzip response
    assert rsp_gzip_headers['Content-Type'] == \
        f'{FORMAT_TYPES[F_GZIP]}; charset={enc_16}'
    assert rsp_gzip_headers['Content-Encoding'] == F_GZIP

    parsed_gzip_gzip = gzip.decompress(rsp_gzip_gzip).decode(enc_16)
    assert isinstance(parsed_gzip_gzip, str)
    parsed_gzip_gzip = json.loads(parsed_gzip_gzip)
    assert isinstance(parsed_gzip_gzip, dict)

    # Requests without content encoding header
    req_json = mock_request(HTTP_ACCEPT=FORMAT_TYPES[F_JSON])
    req_jsonld = mock_request(HTTP_ACCEPT=FORMAT_TYPES[F_JSONLD])
    req_html = mock_request(HTTP_ACCEPT=FORMAT_TYPES[F_HTML])

    # Responses without content encoding
    _, _, rsp_json_ = api_.landing_page(req_json)
    _, _, rsp_jsonld_ = api_.landing_page(req_jsonld)
    _, _, rsp_html_ = api_.landing_page(req_html)

    # Confirm each request is the same when decompressed
    assert rsp_json_ == rsp_json == \
        gzip.decompress(rsp_gzip_json).decode(enc_16)

    assert rsp_jsonld_ == rsp_jsonld == \
        gzip.decompress(rsp_gzip_jsonld).decode(enc_16)

    assert rsp_html_ == rsp_html == \
        gzip.decompress(rsp_gzip_html).decode(enc_16)


def test_gzip_csv(config, api_):
    req_csv = mock_request({'f': 'csv'})
    rsp_csv_headers, _, rsp_csv = api_.get_collection_items(req_csv, 'obs')
    assert rsp_csv_headers['Content-Type'] == 'text/csv; charset=utf-8'
    rsp_csv = rsp_csv.decode('utf-8')

    req_csv = mock_request({'f': 'csv'}, HTTP_ACCEPT_ENCODING=F_GZIP)
    rsp_csv_headers, _, rsp_csv_gzip = api_.get_collection_items(req_csv, 'obs') # noqa
    assert rsp_csv_headers['Content-Type'] == 'text/csv; charset=utf-8'
    rsp_csv_ = gzip.decompress(rsp_csv_gzip).decode('utf-8')
    assert rsp_csv == rsp_csv_

    # Use utf-16 encoding
    config['server']['encoding'] = 'utf-16'
    api_ = API(config)

    req_csv = mock_request({'f': 'csv'}, HTTP_ACCEPT_ENCODING=F_GZIP)
    rsp_csv_headers, _, rsp_csv_gzip = api_.get_collection_items(req_csv, 'obs') # noqa
    assert rsp_csv_headers['Content-Type'] == 'text/csv; charset=utf-8'
    rsp_csv_ = gzip.decompress(rsp_csv_gzip).decode('utf-8')
    assert rsp_csv == rsp_csv_


def test_root(config, api_):
    req = mock_request()
    rsp_headers, code, response = api_.landing_page(req)
    root = json.loads(response)

    assert rsp_headers['Content-Type'] == 'application/json' == \
           FORMAT_TYPES[F_JSON]
    assert rsp_headers['X-Powered-By'].startswith('pygeoapi')
    assert rsp_headers['Content-Language'] == 'en-US'

    assert isinstance(root, dict)
    assert 'links' in root
    assert root['links'][0]['rel'] == 'self'
    assert root['links'][0]['type'] == FORMAT_TYPES[F_JSON]
    assert root['links'][0]['href'].endswith('?f=json')
    assert any(link['href'].endswith('f=jsonld') and link['rel'] == 'alternate'
               for link in root['links'])
    assert any(link['href'].endswith('f=html') and link['rel'] == 'alternate'
               for link in root['links'])
    assert len(root['links']) == 9
    assert 'title' in root
    assert root['title'] == 'pygeoapi default instance'
    assert 'description' in root
    assert root['description'] == 'pygeoapi provides an API to geospatial data'

    req = mock_request({'f': 'html'})
    rsp_headers, code, response = api_.landing_page(req)
    assert rsp_headers['Content-Type'] == FORMAT_TYPES[F_HTML]
    assert rsp_headers['Content-Language'] == 'en-US'


def test_root_structured_data(config, api_):
    req = mock_request({"f": "jsonld"})
    rsp_headers, code, response = api_.landing_page(req)
    root = json.loads(response)

    assert rsp_headers['Content-Type'] == 'application/ld+json' == \
           FORMAT_TYPES[F_JSONLD]
    assert rsp_headers['Content-Language'] == 'en-US'
    assert rsp_headers['X-Powered-By'].startswith('pygeoapi')

    assert isinstance(root, dict)
    assert 'description' in root
    assert root['description'] == 'pygeoapi provides an API to geospatial data'

    assert '@context' in root
    assert root['@context'] == 'https://schema.org/docs/jsonldcontext.jsonld'
    expanded = jsonld.expand(root)[0]
    assert '@type' in expanded
    assert 'http://schema.org/DataCatalog' in expanded['@type']
    assert 'http://schema.org/description' in expanded
    assert root['description'] == expanded['http://schema.org/description'][0][
        '@value']
    assert 'http://schema.org/keywords' in expanded
    assert len(expanded['http://schema.org/keywords']) == 3
    assert '@value' in expanded['http://schema.org/keywords'][0].keys()
    assert 'http://schema.org/provider' in expanded
    assert expanded['http://schema.org/provider'][0]['@type'][
        0] == 'http://schema.org/Organization'
    assert expanded['http://schema.org/name'][0]['@value'] == root['name']


def test_conformance(config, api_):
    req = mock_request()
    rsp_headers, code, response = api_.conformance(req)
    root = json.loads(response)

    assert isinstance(root, dict)
    assert 'conformsTo' in root
    assert len(root['conformsTo']) == 23
    assert 'http://www.opengis.net/spec/ogcapi-features-2/1.0/conf/crs' \
           in root['conformsTo']

    req = mock_request({'f': 'foo'})
    rsp_headers, code, response = api_.conformance(req)
    assert code == HTTPStatus.BAD_REQUEST

    req = mock_request({'f': 'html'})
    rsp_headers, code, response = api_.conformance(req)
    assert rsp_headers['Content-Type'] == FORMAT_TYPES[F_HTML]
    # No language requested: should be set to default from YAML
    assert rsp_headers['Content-Language'] == 'en-US'


def test_describe_collections(config, api_):
    req = mock_request({"f": "foo"})
    rsp_headers, code, response = api_.describe_collections(req)
    assert code == HTTPStatus.BAD_REQUEST

    req = mock_request({"f": "html"})
    rsp_headers, code, response = api_.describe_collections(req)
    assert rsp_headers['Content-Type'] == FORMAT_TYPES[F_HTML]

    req = mock_request()
    rsp_headers, code, response = api_.describe_collections(req)
    collections = json.loads(response)

    assert len(collections) == 2
    assert len(collections['collections']) == 8
    assert len(collections['links']) == 3

    rsp_headers, code, response = api_.describe_collections(req, 'foo')
    collection = json.loads(response)
    assert code == HTTPStatus.NOT_FOUND

    rsp_headers, code, response = api_.describe_collections(req, 'obs')
    collection = json.loads(response)

    assert rsp_headers['Content-Language'] == 'en-US'
    assert collection['id'] == 'obs'
    assert collection['title'] == 'Observations'
    assert collection['description'] == 'My cool observations'
    assert len(collection['links']) == 12
    assert collection['extent'] == {
        'spatial': {
            'bbox': [[-180, -90, 180, 90]],
            'crs': 'http://www.opengis.net/def/crs/OGC/1.3/CRS84'
        },
        'temporal': {
            'interval': [
                ['2000-10-30T18:24:39+00:00', '2007-10-30T08:57:29+00:00']
            ],
            'trs': 'http://www.opengis.net/def/uom/ISO-8601/0/Gregorian'
        }
    }

    # OAPIF Part 2 CRS 6.2.1 A, B, configured CRS + defaults
    assert collection['crs'] is not None
    crs_set = [
        'http://www.opengis.net/def/crs/EPSG/0/28992',
        'http://www.opengis.net/def/crs/OGC/1.3/CRS84',
        'http://www.opengis.net/def/crs/EPSG/0/4326',
    ]
    for crs in crs_set:
        assert crs in collection['crs']
    assert collection['storageCRS'] is not None
    assert collection['storageCRS'] == 'http://www.opengis.net/def/crs/OGC/1.3/CRS84' # noqa
    assert 'storageCrsCoordinateEpoch' not in collection

    # French language request
    req = mock_request({'lang': 'fr'})
    rsp_headers, code, response = api_.describe_collections(req, 'obs')
    collection = json.loads(response)

    assert rsp_headers['Content-Language'] == 'fr-CA'
    assert collection['title'] == 'Observations'
    assert collection['description'] == 'Mes belles observations'

    # Check HTML request in an unsupported language
    req = mock_request({'f': 'html', 'lang': 'de'})
    rsp_headers, code, response = api_.describe_collections(req, 'obs')
    assert rsp_headers['Content-Type'] == FORMAT_TYPES[F_HTML]
    assert rsp_headers['Content-Language'] == 'en-US'

    req = mock_request()
    rsp_headers, code, response = api_.describe_collections(req,
                                                            'gdps-temperature')
    collection = json.loads(response)

    assert collection['id'] == 'gdps-temperature'
    assert len(collection['links']) == 14

    # hiearchical collections
    rsp_headers, code, response = api_.describe_collections(
        req, 'naturalearth/lakes')
    collection = json.loads(response)
    assert collection['id'] == 'naturalearth/lakes'

    # OAPIF Part 2 CRS 6.2.1 B, defaults when not configured
    assert collection['crs'] is not None
    default_crs_list = [
        'http://www.opengis.net/def/crs/OGC/1.3/CRS84',
        'http://www.opengis.net/def/crs/OGC/1.3/CRS84h',
    ]
    contains_default = False
    for crs in default_crs_list:
        if crs in default_crs_list:
            contains_default = True
    assert contains_default
    assert collection['storageCRS'] is not None
    assert collection['storageCRS'] == 'http://www.opengis.net/def/crs/OGC/1.3/CRS84' # noqa
    assert collection['storageCrsCoordinateEpoch'] == 2017.23


def test_describe_collections_hidden_resources(
        config_hidden_resources, api_hidden_resources):
    req = mock_request({})
    rsp_headers, code, response = api_hidden_resources.describe_collections(req)  # noqa
    assert code == HTTPStatus.OK

    assert len(config_hidden_resources['resources']) == 3

    collections = json.loads(response)
    assert len(collections['collections']) == 1


def test_get_collection_queryables(config, api_):
    req = mock_request()
    rsp_headers, code, response = api_.get_collection_queryables(req,
                                                                 'notfound')
    assert code == HTTPStatus.NOT_FOUND

    req = mock_request({'f': 'html'})
    rsp_headers, code, response = api_.get_collection_queryables(req, 'obs')
    assert rsp_headers['Content-Type'] == FORMAT_TYPES[F_HTML]

    req = mock_request({'f': 'json'})
    rsp_headers, code, response = api_.get_collection_queryables(req, 'obs')
    assert rsp_headers['Content-Type'] == 'application/schema+json'
    queryables = json.loads(response)

    assert 'properties' in queryables
    assert len(queryables['properties']) == 5

    # test with provider filtered properties
    api_.config['resources']['obs']['providers'][0]['properties'] = ['stn_id']

    rsp_headers, code, response = api_.get_collection_queryables(req, 'obs')
    queryables = json.loads(response)

    assert 'properties' in queryables
    assert len(queryables['properties']) == 2
    assert 'geometry' in queryables['properties']
    assert queryables['properties']['geometry']['$ref'] == 'https://geojson.org/schema/Geometry.json'  # noqa

    # No language requested: should be set to default from YAML
    assert rsp_headers['Content-Language'] == 'en-US'


def test_describe_collections_json_ld(config, api_):
    req = mock_request({'f': 'jsonld'})
    rsp_headers, code, response = api_.describe_collections(req, 'obs')
    collection = json.loads(response)

    assert '@context' in collection
    expanded = jsonld.expand(collection)[0]
    # Metadata is about a schema:DataCollection that contains a schema:Dataset
    assert not expanded['@id'].endswith('obs')
    assert 'http://schema.org/dataset' in expanded
    assert len(expanded['http://schema.org/dataset']) == 1
    dataset = expanded['http://schema.org/dataset'][0]
    assert dataset['@type'][0] == 'http://schema.org/Dataset'
    assert len(dataset['http://schema.org/distribution']) == 12
    assert all(dist['@type'][0] == 'http://schema.org/DataDownload'
               for dist in dataset['http://schema.org/distribution'])

    assert 'http://schema.org/Organization' in expanded[
        'http://schema.org/provider'][0]['@type']

    assert 'http://schema.org/Place' in dataset[
        'http://schema.org/spatial'][0]['@type']
    assert 'http://schema.org/GeoShape' in dataset[
        'http://schema.org/spatial'][0]['http://schema.org/geo'][0]['@type']
    assert dataset['http://schema.org/spatial'][0]['http://schema.org/geo'][
        0]['http://schema.org/box'][0]['@value'] == '-180,-90 180,90'

    assert 'http://schema.org/temporalCoverage' in dataset
    assert dataset['http://schema.org/temporalCoverage'][0][
        '@value'] == '2000-10-30T18:24:39+00:00/2007-10-30T08:57:29+00:00'

    # No language requested: should be set to default from YAML
    assert rsp_headers['Content-Language'] == 'en-US'


def test_get_collection_items(config, api_):
    req = mock_request()
    rsp_headers, code, response = api_.get_collection_items(req, 'foo')
    features = json.loads(response)
    assert code == HTTPStatus.NOT_FOUND

    req = mock_request({'f': 'foo'})
    rsp_headers, code, response = api_.get_collection_items(req, 'obs')
    features = json.loads(response)

    assert code == HTTPStatus.BAD_REQUEST

    req = mock_request({'bbox': '1,2,3'})
    rsp_headers, code, response = api_.get_collection_items(req, 'obs')
    features = json.loads(response)

    assert code == HTTPStatus.BAD_REQUEST

    req = mock_request({'bbox': '1,2,3,4c'})
    rsp_headers, code, response = api_.get_collection_items(req, 'obs')

    assert code == HTTPStatus.BAD_REQUEST

    req = mock_request({'bbox': '1,2,3,4', 'bbox-crs': 'bad_value'})
    rsp_headers, code, response = api_.get_collection_items(req, 'obs')

    assert code == HTTPStatus.BAD_REQUEST

    req = mock_request({'bbox-crs': 'bad_value'})
    rsp_headers, code, response = api_.get_collection_items(req, 'obs')

    assert code == HTTPStatus.BAD_REQUEST

    # bbox-crs must be in configured values for Collection
    req = mock_request({'bbox': '1,2,3,4', 'bbox-crs': 'http://www.opengis.net/def/crs/EPSG/0/4258'}) # noqa
    rsp_headers, code, response = api_.get_collection_items(req, 'obs')

    assert code == HTTPStatus.BAD_REQUEST

    # bbox-crs must be in configured values for Collection (CSV will ignore)
    req = mock_request({'bbox': '52,4,53,5', 'bbox-crs': 'http://www.opengis.net/def/crs/EPSG/0/4326'}) # noqa
    rsp_headers, code, response = api_.get_collection_items(req, 'obs')

    assert code == HTTPStatus.OK

    # bbox-crs can be a default even if not configured
    req = mock_request({'bbox': '4,52,5,53', 'bbox-crs': 'http://www.opengis.net/def/crs/OGC/1.3/CRS84'}) # noqa
    rsp_headers, code, response = api_.get_collection_items(req, 'obs')

    assert code == HTTPStatus.OK

    # bbox-crs can be a default even if not configured
    req = mock_request({'bbox': '4,52,5,53'}) # noqa
    rsp_headers, code, response = api_.get_collection_items(req, 'obs')

    assert code == HTTPStatus.OK

    req = mock_request({'f': 'html', 'lang': 'fr'})
    rsp_headers, code, response = api_.get_collection_items(req, 'obs')
    assert rsp_headers['Content-Type'] == FORMAT_TYPES[F_HTML]
    assert rsp_headers['Content-Language'] == 'fr-CA'

    req = mock_request()
    rsp_headers, code, response = api_.get_collection_items(req, 'obs')
    features = json.loads(response)
    # No language requested: should be set to default from YAML
    assert rsp_headers['Content-Language'] == 'en-US'

    assert len(features['features']) == 5

    req = mock_request({'resulttype': 'hits'})
    rsp_headers, code, response = api_.get_collection_items(req, 'obs')
    features = json.loads(response)

    assert len(features['features']) == 0

    # Invalid limit
    req = mock_request({'limit': 0})
    rsp_headers, code, response = api_.get_collection_items(req, 'obs')
    features = json.loads(response)

    assert code == HTTPStatus.BAD_REQUEST

    req = mock_request({'stn_id': '35'})
    rsp_headers, code, response = api_.get_collection_items(req, 'obs')
    features = json.loads(response)

    assert len(features['features']) == 2
    assert features['numberMatched'] == 2

    req = mock_request({'stn_id': '35', 'value': '93.9'})
    rsp_headers, code, response = api_.get_collection_items(req, 'obs')
    features = json.loads(response)

    assert len(features['features']) == 1
    assert features['numberMatched'] == 1

    req = mock_request({'limit': 2})
    rsp_headers, code, response = api_.get_collection_items(req, 'obs')
    features = json.loads(response)

    assert len(features['features']) == 2
    assert features['features'][1]['properties']['stn_id'] == 35

    links = features['links']
    assert len(links) == 5
    assert '/collections/obs/items?f=json' in links[0]['href']
    assert links[0]['rel'] == 'self'
    assert '/collections/obs/items?f=jsonld' in links[1]['href']
    assert links[1]['rel'] == 'alternate'
    assert '/collections/obs/items?f=html' in links[2]['href']
    assert links[2]['rel'] == 'alternate'
    assert '/collections/obs/items?offset=2&limit=2' in links[3]['href']
    assert links[3]['rel'] == 'next'
    assert '/collections/obs' in links[4]['href']
    assert links[4]['rel'] == 'collection'

    # Invalid offset
    req = mock_request({'offset': -1})
    rsp_headers, code, response = api_.get_collection_items(req, 'obs')
    features = json.loads(response)

    assert code == HTTPStatus.BAD_REQUEST

    req = mock_request({'offset': 2})
    rsp_headers, code, response = api_.get_collection_items(req, 'obs')
    features = json.loads(response)

    assert len(features['features']) == 3
    assert features['features'][1]['properties']['stn_id'] == 2147

    links = features['links']
    assert len(links) == 5
    assert '/collections/obs/items?f=json' in links[0]['href']
    assert links[0]['rel'] == 'self'
    assert '/collections/obs/items?f=jsonld' in links[1]['href']
    assert links[1]['rel'] == 'alternate'
    assert '/collections/obs/items?f=html' in links[2]['href']
    assert links[2]['rel'] == 'alternate'
    assert '/collections/obs/items?offset=0' in links[3]['href']
    assert links[3]['rel'] == 'prev'
    assert '/collections/obs' in links[4]['href']
    assert links[4]['rel'] == 'collection'

    req = mock_request({
        'offset': 1,
        'limit': 1,
        'bbox': '-180,90,180,90'
    })
    rsp_headers, code, response = api_.get_collection_items(req, 'obs')
    features = json.loads(response)

    assert len(features['features']) == 1

    links = features['links']
    assert len(links) == 6
    assert '/collections/obs/items?f=json&limit=1&bbox=-180,90,180,90' in \
        links[0]['href']
    assert links[0]['rel'] == 'self'
    assert '/collections/obs/items?f=jsonld&limit=1&bbox=-180,90,180,90' in \
        links[1]['href']
    assert links[1]['rel'] == 'alternate'
    assert '/collections/obs/items?f=html&limit=1&bbox=-180,90,180,90' in \
        links[2]['href']
    assert links[2]['rel'] == 'alternate'
    assert '/collections/obs/items?offset=0&limit=1&bbox=-180,90,180,90' \
        in links[3]['href']
    assert links[3]['rel'] == 'prev'
    assert '/collections/obs/items?offset=2&limit=1&bbox=-180,90,180,90' \
        in links[4]['href']
    assert links[4]['rel'] == 'next'
    assert '/collections/obs' in links[5]['href']
    assert links[5]['rel'] == 'collection'

    req = mock_request({
        'sortby': 'bad-property',
        'stn_id': '35'
    })
    rsp_headers, code, response = api_.get_collection_items(req, 'obs')

    assert code == HTTPStatus.BAD_REQUEST

    req = mock_request({'sortby': 'stn_id'})
    rsp_headers, code, response = api_.get_collection_items(req, 'obs')
    features = json.loads(response)
    assert code == HTTPStatus.OK

    req = mock_request({'sortby': '+stn_id'})
    rsp_headers, code, response = api_.get_collection_items(req, 'obs')
    features = json.loads(response)
    assert code == HTTPStatus.OK

    req = mock_request({'sortby': '-stn_id'})
    rsp_headers, code, response = api_.get_collection_items(req, 'obs')
    features = json.loads(response)
    assert code == HTTPStatus.OK

    req = mock_request({'f': 'csv'})
    rsp_headers, code, response = api_.get_collection_items(req, 'obs')

    assert rsp_headers['Content-Type'] == 'text/csv; charset=utf-8'

    req = mock_request({'datetime': '2003'})
    rsp_headers, code, response = api_.get_collection_items(req, 'obs')

    assert code == HTTPStatus.OK

    req = mock_request({'datetime': '1999'})
    rsp_headers, code, response = api_.get_collection_items(req, 'obs')

    assert code == HTTPStatus.BAD_REQUEST

    req = mock_request({'datetime': '2010-04-22'})
    rsp_headers, code, response = api_.get_collection_items(req, 'obs')

    assert code == HTTPStatus.BAD_REQUEST

    req = mock_request({'datetime': '2001-11-11/2003-12-18'})
    rsp_headers, code, response = api_.get_collection_items(req, 'obs')

    assert code == HTTPStatus.OK

    req = mock_request({'datetime': '../2003-12-18'})
    rsp_headers, code, response = api_.get_collection_items(req, 'obs')

    assert code == HTTPStatus.OK

    req = mock_request({'datetime': '2001-11-11/..'})
    rsp_headers, code, response = api_.get_collection_items(req, 'obs')

    assert code == HTTPStatus.OK

    req = mock_request({'datetime': '1999/2005-04-22'})
    rsp_headers, code, response = api_.get_collection_items(req, 'obs')

    assert code == HTTPStatus.OK

    req = mock_request({'datetime': '1999/2000-04-22'})
    rsp_headers, code, response = api_.get_collection_items(req, 'obs')

    assert code == HTTPStatus.BAD_REQUEST

    api_.config['resources']['obs']['extents'].pop('temporal')

    req = mock_request({'datetime': '2002/2014-04-22'})
    rsp_headers, code, response = api_.get_collection_items(req, 'obs')

    assert code == HTTPStatus.OK

    req = mock_request({'scalerank': 1})
    rsp_headers, code, response = api_.get_collection_items(
        req, 'naturalearth/lakes')
    features = json.loads(response)

    assert len(features['features']) == 10
    assert features['numberMatched'] == 11
    assert features['numberReturned'] == 10

    req = mock_request({'datetime': '2005-04-22'})
    rsp_headers, code, response = api_.get_collection_items(
        req, 'naturalearth/lakes')

    assert code == HTTPStatus.BAD_REQUEST

    req = mock_request({'skipGeometry': 'true'})
    rsp_headers, code, response = api_.get_collection_items(req, 'obs')

    assert json.loads(response)['features'][0]['geometry'] is None

    req = mock_request({'properties': 'foo,bar'})
    rsp_headers, code, response = api_.get_collection_items(req, 'obs')

    assert code == HTTPStatus.BAD_REQUEST


<<<<<<< HEAD
def test_get_collection_items_crs(config, api_):

    # Invalid CRS query parameter
    req = mock_request({'crs': '4326'})
    rsp_headers, code, response = api_.get_collection_items(req, 'norway_pop')

    assert code == HTTPStatus.BAD_REQUEST

    # Unsupported CRS
    req = mock_request({'crs': 'http://www.opengis.net/def/crs/EPSG/0/32633'})
    rsp_headers, code, response = api_.get_collection_items(req, 'norway_pop')

    assert code == HTTPStatus.BAD_REQUEST

    # Supported CRSs
    default_crs = 'http://www.opengis.net/def/crs/OGC/1.3/CRS84'
    storage_crs = 'http://www.opengis.net/def/crs/EPSG/0/25833'
    crs_4258 = 'http://www.opengis.net/def/crs/EPSG/0/4258'
    supported_crs_list = [default_crs, storage_crs, crs_4258]

    for crs in supported_crs_list:
        req = mock_request({'crs': crs})
        rsp_headers, code, response = api_.get_collection_items(
            req, 'norway_pop',
        )

        assert code == HTTPStatus.OK
        assert rsp_headers['Content-Crs'] == f'<{crs}>'

    # With CRS query parameter, using storageCRS
    req = mock_request({'crs': storage_crs})
    rsp_headers, code, response = api_.get_collection_items(req, 'norway_pop')

    assert code == HTTPStatus.OK
    assert rsp_headers['Content-Crs'] == f'<{storage_crs}>'

    features_25833 = json.loads(response)

    # With CRS query parameter resulting in coordinates transformation
    req = mock_request({'crs': crs_4258})
    rsp_headers, code, response = api_.get_collection_items(req, 'norway_pop')

    assert code == HTTPStatus.OK
    assert rsp_headers['Content-Crs'] == f'<{crs_4258}>'

    features_4258 = json.loads(response)
    transform_func = pyproj.Transformer.from_crs(
        pyproj.CRS.from_epsg(25833),
        pyproj.CRS.from_epsg(4258),
        always_xy=False,
    ).transform
    for feat_orig in features_25833['features']:
        id_ = feat_orig['id']
        x, y, *_ = feat_orig['geometry']['coordinates']
        loc_transf = Point(transform_func(x, y))
        for feat_out in features_4258['features']:
            if id_ == feat_out['id']:
                loc_out = Point(feat_out['geometry']['coordinates'][:2])

                assert loc_out.equals_exact(loc_transf, 1e-5)
                break

    # Without CRS query parameter: assume Transform to default WGS84 lon,lat
    req = mock_request({})
    rsp_headers, code, response = api_.get_collection_items(req, 'norway_pop')

    assert code == HTTPStatus.OK
    assert rsp_headers['Content-Crs'] == f'<{default_crs}>'

    features_wgs84 = json.loads(response)

    # With CRS query parameter resulting in coordinates transformation
    transform_func = pyproj.Transformer.from_crs(
        pyproj.CRS.from_epsg(4258),
        get_crs_from_uri(default_crs),
        always_xy=False,
    ).transform
    for feat_orig in features_4258['features']:
        id_ = feat_orig['id']
        x, y, *_ = feat_orig['geometry']['coordinates']
        loc_transf = Point(transform_func(x, y))
        for feat_out in features_wgs84['features']:
            if id_ == feat_out['id']:
                loc_out = Point(feat_out['geometry']['coordinates'][:2])

                assert loc_out.equals_exact(loc_transf, 1e-5)
                break
=======
def test_manage_collection_item_read_only_options_req(config, api_):
    """Test OPTIONS request on a read-only items endpoint"""
    req = mock_request()
    _, code, _ = api_.manage_collection_item(req, 'options', 'foo')
    assert code == HTTPStatus.NOT_FOUND

    req = mock_request()
    rsp_headers, code, _ = api_.manage_collection_item(req, 'options', 'obs')
    assert code == HTTPStatus.OK
    assert rsp_headers['Allow'] == 'HEAD, GET'

    req = mock_request()
    rsp_headers, code, _ = api_.manage_collection_item(
        req, 'options', 'obs', 'ressource_id')
    assert code == HTTPStatus.OK
    assert rsp_headers['Allow'] == 'HEAD, GET'


def test_manage_collection_item_editable_options_req(config):
    """Test OPTIONS request on a editable items endpoint"""
    config = copy.deepcopy(config)
    config['resources']['obs']['providers'][0]['editable'] = True
    api_ = API(config)

    req = mock_request()
    rsp_headers, code, _ = api_.manage_collection_item(req, 'options', 'obs')
    assert code == HTTPStatus.OK
    assert rsp_headers['Allow'] == 'HEAD, GET, POST'

    req = mock_request()
    rsp_headers, code, _ = api_.manage_collection_item(
        req, 'options', 'obs', 'ressource_id')
    assert code == HTTPStatus.OK
    assert rsp_headers['Allow'] == 'HEAD, GET, PUT, DELETE'
>>>>>>> 466a1df7


def test_describe_collections_enclosures(config_enclosure, enclosure_api):
    original_enclosures = {
        lnk['title']: lnk
        for lnk in config_enclosure['resources']['objects']['links']
        if lnk['rel'] == 'enclosure'
    }

    req = mock_request()
    _, _, response = enclosure_api.describe_collections(req, 'objects')
    features = json.loads(response)
    modified_enclosures = {
        lnk['title']: lnk for lnk in features['links']
        if lnk['rel'] == 'enclosure'
    }

    # If type and length is set, do not verify/update link
    assert original_enclosures['download link 1'] == \
           modified_enclosures['download link 1']
    # If length is missing, modify link type and length
    assert original_enclosures['download link 2']['type'] == \
           modified_enclosures['download link 2']['type']
    assert modified_enclosures['download link 2']['type'] == \
           modified_enclosures['download link 3']['type']
    assert 'length' not in original_enclosures['download link 2']
    assert modified_enclosures['download link 2']['length'] > 0
    assert modified_enclosures['download link 2']['length'] == \
           modified_enclosures['download link 3']['length']
    assert original_enclosures['download link 3']['type'] != \
           modified_enclosures['download link 3']['type']


def test_get_collection_items_json_ld(config, api_):
    req = mock_request({
        'f': 'jsonld',
        'limit': 2
    })
    rsp_headers, code, response = api_.get_collection_items(req, 'obs')

    assert rsp_headers['Content-Type'] == FORMAT_TYPES[F_JSONLD]
    # No language requested: return default from YAML
    assert rsp_headers['Content-Language'] == 'en-US'
    collection = json.loads(response)

    assert '@context' in collection
    assert all((f in collection['@context'][0] for
                f in ('schema', 'type', 'features', 'FeatureCollection')))
    assert len(collection['@context']) > 1
    assert collection['@context'][1]['schema'] == 'https://schema.org/'
    expanded = jsonld.expand(collection)[0]
    featuresUri = 'https://schema.org/itemListElement'
    assert len(expanded[featuresUri]) == 2


def test_get_collection_item(config, api_):
    req = mock_request({'f': 'foo'})
    rsp_headers, code, response = api_.get_collection_item(req, 'obs', '371')

    assert code == HTTPStatus.BAD_REQUEST

    req = mock_request({'f': 'json'})
    rsp_headers, code, response = api_.get_collection_item(
        req, 'gdps-temperature', '371')

    assert code == HTTPStatus.BAD_REQUEST

    req = mock_request()
    rsp_headers, code, response = api_.get_collection_item(req, 'foo', '371')

    assert code == HTTPStatus.NOT_FOUND

    rsp_headers, code, response = api_.get_collection_item(
        req, 'obs', 'notfound')

    assert code == HTTPStatus.NOT_FOUND

    req = mock_request({'f': 'html'})
    rsp_headers, code, response = api_.get_collection_item(req, 'obs', '371')

    assert rsp_headers['Content-Type'] == FORMAT_TYPES[F_HTML]
    assert rsp_headers['Content-Language'] == 'en-US'

    req = mock_request()
    rsp_headers, code, response = api_.get_collection_item(req, 'obs', '371')
    feature = json.loads(response)

    assert feature['properties']['stn_id'] == 35
    assert 'prev' not in feature['links']
    assert 'next' not in feature['links']


def test_get_collection_item_crs(config, api_):

    # Invalid CRS query parameter
    req = mock_request({'crs': '4326'})
    rsp_headers, code, response = api_.get_collection_item(
        req, 'norway_pop', '1015',
    )

    assert code == HTTPStatus.BAD_REQUEST

    # Unsupported CRS
    req = mock_request(
        {'crs': 'http://www.opengis.net/def/crs/EPSG/0/32633'}
    )
    rsp_headers, code, response = api_.get_collection_item(
        req, 'norway_pop', '1015',
    )

    assert code == HTTPStatus.BAD_REQUEST

    # Supported CRSs
    default_crs = 'http://www.opengis.net/def/crs/OGC/1.3/CRS84'
    storage_crs = 'http://www.opengis.net/def/crs/EPSG/0/25833'
    crs_4258 = 'http://www.opengis.net/def/crs/EPSG/0/4258'
    supported_crs_list = [default_crs, storage_crs, crs_4258]

    for crs in supported_crs_list:
        req = mock_request({'crs': crs})
        rsp_headers, code, response = api_.get_collection_item(
            req, 'norway_pop', '1015',
        )

        assert code == HTTPStatus.OK
        assert rsp_headers['Content-Crs'] == f'<{crs}>'

    # Without CRS query parameter (returns in default CRS)
    req = mock_request()
    rsp_headers, code, response = api_.get_collection_item(
        req, 'norway_pop', '1015',
    )

    assert code == HTTPStatus.OK
    assert rsp_headers['Content-Crs'] == f'<{default_crs}>'

    feature_wgs84 = json.loads(response)

    # With CRS query parameter resulting in coordinates transformation
    req = mock_request({'crs': crs_4258})
    rsp_headers, code, response = api_.get_collection_item(
        req, 'norway_pop', '1015',
    )

    assert code == HTTPStatus.OK
    assert rsp_headers['Content-Crs'] == f'<{crs_4258}>'

    feature_4258 = json.loads(response)
    transform_func = pyproj.Transformer.from_crs(
        get_crs_from_uri(default_crs),
        pyproj.CRS.from_epsg(4258),
        always_xy=False,
    ).transform
    loc_transf = Point(
        transform_func(*feature_wgs84['geometry']['coordinates'])
    )
    loc_4258 = Point(*feature_4258['geometry']['coordinates'])

    assert loc_4258.equals_exact(loc_transf, 1e-5)

    # With CRS query parameter not resulting in coordinate
    # transformation as storageCRS used.
    req = mock_request({'crs': storage_crs})
    rsp_headers, code, response = api_.get_collection_item(
        req, 'norway_pop', '1015',
    )

    assert code == HTTPStatus.OK
    assert rsp_headers['Content-Crs'] == f'<{storage_crs}>'

    feature_25833 = json.loads(response)
    transform_func = pyproj.Transformer.from_crs(
        pyproj.CRS.from_epsg(4258),
        pyproj.CRS.from_epsg(25833),
        always_xy=False,
    ).transform
    loc_transf = Point(
        transform_func(*feature_4258['geometry']['coordinates'])
    )
    loc_25833 = Point(*feature_25833['geometry']['coordinates'])

    assert loc_25833.equals_exact(loc_transf, 1e-5)


def test_get_collection_item_json_ld(config, api_):
    req = mock_request({'f': 'jsonld'})
    rsp_headers, _, response = api_.get_collection_item(req, 'objects', '3')
    assert rsp_headers['Content-Type'] == FORMAT_TYPES[F_JSONLD]
    assert rsp_headers['Content-Language'] == 'en-US'
    feature = json.loads(response)
    assert '@context' in feature
    assert all((f in feature['@context'][0] for
                f in ('schema', 'type', 'gsp')))
    assert len(feature['@context']) == 1
    assert 'schema' in feature['@context'][0]
    assert feature['@context'][0]['schema'] == 'https://schema.org/'
    assert feature['id'] == 3
    expanded = jsonld.expand(feature)[0]

    assert expanded['@id'].startswith('http://')
    assert expanded['@id'].endswith('/collections/objects/items/3')
    assert expanded['http://www.opengis.net/ont/geosparql#hasGeometry'][0][
            'http://www.opengis.net/ont/geosparql#asWKT'][0][
            '@value'] == 'POINT (-85 33)'
    assert expanded['https://schema.org/geo'][0][
            'https://schema.org/latitude'][0][
            '@value'] == 33
    assert expanded['https://schema.org/geo'][0][
            'https://schema.org/longitude'][0][
            '@value'] == -85

    _, _, response = api_.get_collection_item(req, 'objects', '2')
    feature = json.loads(response)
    assert feature['geometry']['type'] == 'MultiPoint'
    expanded = jsonld.expand(feature)[0]
    assert expanded['http://www.opengis.net/ont/geosparql#hasGeometry'][0][
            'http://www.opengis.net/ont/geosparql#asWKT'][0][
            '@value'] == 'MULTIPOINT (10 40, 40 30, 20 20, 30 10)'
    assert expanded['https://schema.org/geo'][0][
            'https://schema.org/polygon'][0][
            '@value'] == "10.0,40.0 40.0,30.0 20.0,20.0 30.0,10.0 10.0,40.0"

    _, _, response = api_.get_collection_item(req, 'objects', '1')
    feature = json.loads(response)
    expanded = jsonld.expand(feature)[0]
    assert expanded['http://www.opengis.net/ont/geosparql#hasGeometry'][0][
            'http://www.opengis.net/ont/geosparql#asWKT'][0][
            '@value'] == 'LINESTRING (30 10, 10 30, 40 40)'
    assert expanded['https://schema.org/geo'][0][
            'https://schema.org/line'][0][
            '@value'] == '30.0,10.0 10.0,30.0 40.0,40.0'

    _, _, response = api_.get_collection_item(req, 'objects', '4')
    feature = json.loads(response)
    expanded = jsonld.expand(feature)[0]
    assert expanded['http://www.opengis.net/ont/geosparql#hasGeometry'][0][
            'http://www.opengis.net/ont/geosparql#asWKT'][0][
            '@value'] == 'MULTILINESTRING ((10 10, 20 20, 10 40), ' \
        '(40 40, 30 30, 40 20, 30 10))'
    assert expanded['https://schema.org/geo'][0][
            'https://schema.org/line'][0][
            '@value'] == '10.0,10.0 20.0,20.0 10.0,40.0 40.0,40.0 ' \
        '30.0,30.0 40.0,20.0 30.0,10.0'

    _, _, response = api_.get_collection_item(req, 'objects', '5')
    feature = json.loads(response)
    expanded = jsonld.expand(feature)[0]
    assert expanded['http://www.opengis.net/ont/geosparql#hasGeometry'][0][
            'http://www.opengis.net/ont/geosparql#asWKT'][0][
            '@value'] == 'POLYGON ((30 10, 40 40, 20 40, 10 20, 30 10))'
    assert expanded['https://schema.org/geo'][0][
            'https://schema.org/polygon'][0][
            '@value'] == '30.0,10.0 40.0,40.0 20.0,40.0 10.0,20.0 30.0,10.0'

    _, _, response = api_.get_collection_item(req, 'objects', '7')
    feature = json.loads(response)
    expanded = jsonld.expand(feature)[0]
    assert expanded['http://www.opengis.net/ont/geosparql#hasGeometry'][0][
            'http://www.opengis.net/ont/geosparql#asWKT'][0][
            '@value'] == 'MULTIPOLYGON (((30 20, 45 40, 10 40, 30 20)), '\
        '((15 5, 40 10, 10 20, 5 10, 15 5)))'
    assert expanded['https://schema.org/geo'][0][
            'https://schema.org/polygon'][0][
            '@value'] == '15.0,5.0 5.0,10.0 10.0,40.0 '\
        '45.0,40.0 40.0,10.0 15.0,5.0'

    req = mock_request({'f': 'jsonld', 'lang': 'fr'})
    rsp_headers, code, response = api_.get_collection_item(req, 'obs', '371')
    assert rsp_headers['Content-Type'] == FORMAT_TYPES[F_JSONLD]
    assert rsp_headers['Content-Language'] == 'fr-CA'


def test_get_coverage_domainset(config, api_):
    req = mock_request()
    rsp_headers, code, response = api_.get_collection_coverage_domainset(
        req, 'obs')

    assert code == HTTPStatus.INTERNAL_SERVER_ERROR

    rsp_headers, code, response = api_.get_collection_coverage_domainset(
        req, 'gdps-temperature')

    domainset = json.loads(response)

    assert domainset['type'] == 'DomainSet'
    assert domainset['generalGrid']['axisLabels'] == ['Long', 'Lat']
    assert domainset['generalGrid']['gridLimits']['axisLabels'] == ['i', 'j']
    assert domainset['generalGrid']['gridLimits']['axis'][0]['upperBound'] == 2400  # noqa
    assert domainset['generalGrid']['gridLimits']['axis'][1]['upperBound'] == 1201  # noqa


def test_get_collection_coverage_rangetype(config, api_):
    req = mock_request()
    rsp_headers, code, response = api_.get_collection_coverage_rangetype(
        req, 'obs')

    assert code == HTTPStatus.INTERNAL_SERVER_ERROR

    rsp_headers, code, response = api_.get_collection_coverage_rangetype(
        req, 'gdps-temperature')

    rangetype = json.loads(response)

    assert rangetype['type'] == 'DataRecord'
    assert len(rangetype['field']) == 1
    assert rangetype['field'][0]['id'] == 1
    assert rangetype['field'][0]['name'] == 'Temperature [C]'
    assert rangetype['field'][0]['uom']['code'] == '[C]'


def test_get_collection_coverage(config, api_):
    req = mock_request()
    rsp_headers, code, response = api_.get_collection_coverage(
        req, 'obs')

    assert code == HTTPStatus.BAD_REQUEST

    req = mock_request({'properties': '12'})
    rsp_headers, code, response = api_.get_collection_coverage(
        req, 'gdps-temperature')

    assert code == HTTPStatus.BAD_REQUEST

    req = mock_request({'subset': 'bad_axis(10:20)'})
    rsp_headers, code, response = api_.get_collection_coverage(
        req, 'gdps-temperature')

    assert code == HTTPStatus.BAD_REQUEST

    req = mock_request({'f': 'blah'})
    rsp_headers, code, response = api_.get_collection_coverage(
        req, 'gdps-temperature')

    assert code == HTTPStatus.BAD_REQUEST

    req = mock_request({'f': 'html'})
    rsp_headers, code, response = api_.get_collection_coverage(
        req, 'gdps-temperature')

    assert code == HTTPStatus.BAD_REQUEST
    assert rsp_headers['Content-Type'] == 'text/html'

    req = mock_request(HTTP_ACCEPT='text/html')
    rsp_headers, code, response = api_.get_collection_coverage(
        req, 'gdps-temperature')

    assert code == HTTPStatus.OK
    assert rsp_headers['Content-Type'] == 'application/prs.coverage+json'

    req = mock_request({'subset': 'Lat(5:10),Long(5:10)'})
    rsp_headers, code, response = api_.get_collection_coverage(
        req, 'gdps-temperature')

    assert code == HTTPStatus.OK
    content = json.loads(response)

    assert content['domain']['axes']['x']['num'] == 35
    assert content['domain']['axes']['y']['num'] == 35
    assert 'TMP' in content['parameters']
    assert 'TMP' in content['ranges']
    assert content['ranges']['TMP']['axisNames'] == ['y', 'x']

    req = mock_request({'bbox': '-79,45,-75,49'})
    rsp_headers, code, response = api_.get_collection_coverage(
        req, 'gdps-temperature')

    assert code == HTTPStatus.OK
    content = json.loads(response)

    assert content['domain']['axes']['x']['start'] == -79.0
    assert content['domain']['axes']['x']['stop'] == -75.0
    assert content['domain']['axes']['y']['start'] == 49.0
    assert content['domain']['axes']['y']['stop'] == 45.0

    req = mock_request({
        'subset': 'Lat(5:10),Long(5:10)',
        'f': 'GRIB'
    })
    rsp_headers, code, response = api_.get_collection_coverage(
        req, 'gdps-temperature')

    assert code == HTTPStatus.OK
    assert isinstance(response, bytes)

    # req = mock_request({
    #     'subset': 'time("2006-07-01T06:00:00":"2007-07-01T06:00:00")'
    # })
    # rsp_headers, code, response = api_.get_collection_coverage(req, 'cmip5')
    #
    # assert code == HTTPStatus.OK
    # assert isinstance(json.loads(response), dict)

    # req = mock_request({'subset': 'lat(1:2'})
    # rsp_headers, code, response = api_.get_collection_coverage(req, 'cmip5')
    #
    # assert code == HTTPStatus.BAD_REQUEST
    #
    # req = mock_request({'subset': 'lat(1:2)'})
    # rsp_headers, code, response = api_.get_collection_coverage(req, 'cmip5')
    #
    # assert code == HTTPStatus.NO_CONTENT


def test_get_collection_map(config, api_):
    req = mock_request()
    rsp_headers, code, response = api_.get_collection_map(req, 'notfound')
    assert code == HTTPStatus.NOT_FOUND

    req = mock_request()
    rsp_headers, code, response = api_.get_collection_map(
        req, 'mapserver_world_map')
    assert code == HTTPStatus.OK
    assert isinstance(response, bytes)
    assert response[1:4] == b'PNG'


def test_get_collection_tiles(config, api_):
    req = mock_request()
    rsp_headers, code, response = api_.get_collection_tiles(req, 'obs')
    assert code == HTTPStatus.BAD_REQUEST

    rsp_headers, code, response = api_.get_collection_tiles(
        req, 'naturalearth/lakes')
    assert code == HTTPStatus.OK

    # Language settings should be ignored (return system default)
    req = mock_request({'lang': 'fr'})
    rsp_headers, code, response = api_.get_collection_tiles(
        req, 'naturalearth/lakes')
    assert rsp_headers['Content-Language'] == 'en-US'
    content = json.loads(response)
    assert len(content['links']) > 0
    assert len(content['tilesets']) > 0


def test_describe_processes(config, api_):
    req = mock_request({'limit': 1})
    # Test for description of single processes
    rsp_headers, code, response = api_.describe_processes(req)
    data = json.loads(response)
    assert code == HTTPStatus.OK
    assert len(data['processes']) == 1
    assert len(data['links']) == 3

    req = mock_request()

    # Test for undefined process
    rsp_headers, code, response = api_.describe_processes(req, 'foo')
    data = json.loads(response)
    assert code == HTTPStatus.NOT_FOUND
    assert data['code'] == 'NoSuchProcess'

    # Test for description of all processes
    rsp_headers, code, response = api_.describe_processes(req)
    data = json.loads(response)
    assert code == HTTPStatus.OK
    assert len(data['processes']) == 2
    assert len(data['links']) == 3

    # Test for particular, defined process
    rsp_headers, code, response = api_.describe_processes(req, 'hello-world')
    process = json.loads(response)
    assert code == HTTPStatus.OK
    assert rsp_headers['Content-Type'] == FORMAT_TYPES[F_JSON]
    assert process['id'] == 'hello-world'
    assert process['version'] == '0.2.0'
    assert process['title'] == 'Hello World'
    assert len(process['keywords']) == 3
    assert len(process['links']) == 6
    assert len(process['inputs']) == 2
    assert len(process['outputs']) == 1
    assert len(process['outputTransmission']) == 1
    assert len(process['jobControlOptions']) == 2
    assert 'sync-execute' in process['jobControlOptions']
    assert 'async-execute' in process['jobControlOptions']

    # Check HTML response when requested in headers
    req = mock_request(HTTP_ACCEPT='text/html')
    rsp_headers, code, response = api_.describe_processes(req, 'hello-world')
    assert code == HTTPStatus.OK
    assert rsp_headers['Content-Type'] == FORMAT_TYPES[F_HTML]
    # No language requested: return default from YAML
    assert rsp_headers['Content-Language'] == 'en-US'

    # Check JSON response when requested in headers
    req = mock_request(HTTP_ACCEPT='application/json')
    rsp_headers, code, response = api_.describe_processes(req, 'hello-world')
    assert code == HTTPStatus.OK
    assert rsp_headers['Content-Type'] == FORMAT_TYPES[F_JSON]
    assert rsp_headers['Content-Language'] == 'en-US'

    # Check HTML response when requested with query parameter
    req = mock_request({'f': 'html'})
    rsp_headers, code, response = api_.describe_processes(req, 'hello-world')
    assert code == HTTPStatus.OK
    assert rsp_headers['Content-Type'] == FORMAT_TYPES[F_HTML]
    # No language requested: return default from YAML
    assert rsp_headers['Content-Language'] == 'en-US'

    # Check JSON response when requested with query parameter
    req = mock_request({'f': 'json'})
    rsp_headers, code, response = api_.describe_processes(req, 'hello-world')
    assert code == HTTPStatus.OK
    assert rsp_headers['Content-Type'] == FORMAT_TYPES[F_JSON]
    assert rsp_headers['Content-Language'] == 'en-US'

    # Check JSON response when requested with French language parameter
    req = mock_request({'lang': 'fr'})
    rsp_headers, code, response = api_.describe_processes(req, 'hello-world')
    assert code == HTTPStatus.OK
    assert rsp_headers['Content-Type'] == FORMAT_TYPES[F_JSON]
    assert rsp_headers['Content-Language'] == 'fr-CA'
    process = json.loads(response)
    assert process['title'] == 'Bonjour le Monde'

    # Check JSON response when language requested in headers
    req = mock_request(HTTP_ACCEPT_LANGUAGE='fr')
    rsp_headers, code, response = api_.describe_processes(req, 'hello-world')
    assert code == HTTPStatus.OK
    assert rsp_headers['Content-Type'] == FORMAT_TYPES[F_JSON]
    assert rsp_headers['Content-Language'] == 'fr-CA'

    # Test for undefined process
    req = mock_request()
    rsp_headers, code, response = api_.describe_processes(req, 'goodbye-world')
    data = json.loads(response)
    assert code == HTTPStatus.NOT_FOUND
    assert data['code'] == 'NoSuchProcess'
    assert rsp_headers['Content-Type'] == FORMAT_TYPES[F_JSON]


def test_execute_process(config, api_):
    req_body_0 = {
        'inputs': {
            'name': 'Test'
        }
    }
    req_body_1 = {
        'inputs': {
            'name': 'Test'
        },
        'response': 'document'
    }
    req_body_2 = {
        'inputs': {
            'name': 'Tést'
        }
    }
    req_body_3 = {
        'inputs': {
            'name': 'Tést',
            'message': 'This is a test.'
        }
    }
    req_body_4 = {
        'inputs': {
            'foo': 'Tést'
        }
    }
    req_body_5 = {
        'inputs': {}
    }
    req_body_6 = {
        'inputs': {
            'name': None
        }
    }

    cleanup_jobs = set()

    # Test posting empty payload to existing process
    req = mock_request(data='')
    rsp_headers, code, response = api_.execute_process(req, 'hello-world')
    assert rsp_headers['Content-Language'] == 'en-US'

    data = json.loads(response)
    assert code == HTTPStatus.BAD_REQUEST
    assert 'Location' not in rsp_headers
    assert data['code'] == 'MissingParameterValue'

    req = mock_request(data=req_body_0)
    rsp_headers, code, response = api_.execute_process(req, 'foo')

    data = json.loads(response)
    assert code == HTTPStatus.NOT_FOUND
    assert 'Location' not in rsp_headers
    assert data['code'] == 'NoSuchProcess'

    rsp_headers, code, response = api_.execute_process(req, 'hello-world')

    data = json.loads(response)
    assert code == HTTPStatus.OK
    assert 'Location' in rsp_headers

    assert len(data.keys()) == 2
    assert data['id'] == 'echo'
    assert data['value'] == 'Hello Test!'

    cleanup_jobs.add(tuple(['hello-world',
                            rsp_headers['Location'].split('/')[-1]]))

    req = mock_request(data=req_body_1)
    rsp_headers, code, response = api_.execute_process(req, 'hello-world')

    data = json.loads(response)
    assert code == HTTPStatus.OK
    assert 'Location' in rsp_headers

    assert len(data.keys()) == 1
    assert data['outputs'][0]['id'] == 'echo'
    assert data['outputs'][0]['value'] == 'Hello Test!'

    cleanup_jobs.add(tuple(['hello-world',
                            rsp_headers['Location'].split('/')[-1]]))

    req = mock_request(data=req_body_2)
    rsp_headers, code, response = api_.execute_process(req, 'hello-world')

    data = json.loads(response)
    assert code == HTTPStatus.OK
    assert 'Location' in rsp_headers
    assert data['value'] == 'Hello Tést!'

    cleanup_jobs.add(tuple(['hello-world',
                            rsp_headers['Location'].split('/')[-1]]))

    req = mock_request(data=req_body_3)
    rsp_headers, code, response = api_.execute_process(req, 'hello-world')

    data = json.loads(response)
    assert code == HTTPStatus.OK
    assert 'Location' in rsp_headers
    assert data['value'] == 'Hello Tést! This is a test.'

    cleanup_jobs.add(tuple(['hello-world',
                            rsp_headers['Location'].split('/')[-1]]))

    req = mock_request(data=req_body_4)
    rsp_headers, code, response = api_.execute_process(req, 'hello-world')

    data = json.loads(response)
    assert code == HTTPStatus.OK
    assert 'Location' in rsp_headers
    assert data['code'] == 'InvalidParameterValue'
    cleanup_jobs.add(tuple(['hello-world',
                            rsp_headers['Location'].split('/')[-1]]))

    req = mock_request(data=req_body_5)
    rsp_headers, code, response = api_.execute_process(req, 'hello-world')
    data = json.loads(response)
    assert code == HTTPStatus.OK
    assert 'Location' in rsp_headers
    assert data['code'] == 'InvalidParameterValue'
    assert data['description'] == 'Error updating job'

    cleanup_jobs.add(tuple(['hello-world',
                            rsp_headers['Location'].split('/')[-1]]))

    req = mock_request(data=req_body_6)
    rsp_headers, code, response = api_.execute_process(req, 'hello-world')

    data = json.loads(response)
    assert code == HTTPStatus.OK
    assert 'Location' in rsp_headers
    assert data['code'] == 'InvalidParameterValue'
    assert data['description'] == 'Error updating job'

    cleanup_jobs.add(tuple(['hello-world',
                            rsp_headers['Location'].split('/')[-1]]))

    req = mock_request(data=req_body_0)
    rsp_headers, code, response = api_.execute_process(req, 'goodbye-world')

    response = json.loads(response)
    assert code == HTTPStatus.NOT_FOUND
    assert 'Location' not in rsp_headers
    assert response['code'] == 'NoSuchProcess'

    rsp_headers, code, response = api_.execute_process(req, 'hello-world')

    response = json.loads(response)
    assert code == HTTPStatus.OK

    cleanup_jobs.add(tuple(['hello-world',
                            rsp_headers['Location'].split('/')[-1]]))

    req_body_1['mode'] = 'async'
    req = mock_request(data=req_body_1)
    rsp_headers, code, response = api_.execute_process(req, 'hello-world')

    assert 'Location' in rsp_headers
    response = json.loads(response)
    assert isinstance(response, dict)
    assert code == HTTPStatus.CREATED

    cleanup_jobs.add(tuple(['hello-world',
                            rsp_headers['Location'].split('/')[-1]]))

    # Cleanup
    time.sleep(2)  # Allow time for any outstanding async jobs
    for _, job_id in cleanup_jobs:
        rsp_headers, code, response = api_.delete_job(job_id)
        assert code == HTTPStatus.OK


def test_delete_job(api_):
    rsp_headers, code, response = api_.delete_job('does-not-exist')

    assert code == HTTPStatus.NOT_FOUND

    req_body_sync = {
        'inputs': {
            'name': 'Sync Test Deletion'
        }
    }

    req_body_async = {
        'mode': 'async',
        'inputs': {
            'name': 'Async Test Deletion'
        }
    }

    req = mock_request(data=req_body_sync)
    rsp_headers, code, response = api_.execute_process(
        req, 'hello-world')

    data = json.loads(response)
    assert code == HTTPStatus.OK
    assert 'Location' in rsp_headers
    assert data['value'] == 'Hello Sync Test Deletion!'

    job_id = rsp_headers['Location'].split('/')[-1]
    rsp_headers, code, response = api_.delete_job(job_id)

    assert code == HTTPStatus.OK

    rsp_headers, code, response = api_.delete_job(job_id)
    assert code == HTTPStatus.NOT_FOUND

    req = mock_request(data=req_body_async)
    rsp_headers, code, response = api_.execute_process(
        req, 'hello-world')

    assert code == HTTPStatus.CREATED
    assert 'Location' in rsp_headers

    time.sleep(2)  # Allow time for async execution to complete
    job_id = rsp_headers['Location'].split('/')[-1]
    rsp_headers, code, response = api_.delete_job(job_id)
    assert code == HTTPStatus.OK

    rsp_headers, code, response = api_.delete_job(job_id)
    assert code == HTTPStatus.NOT_FOUND


def test_get_collection_edr_query(config, api_):
    # edr resource
    req = mock_request()
    rsp_headers, code, response = api_.describe_collections(req, 'icoads-sst')
    collection = json.loads(response)
    parameter_names = list(collection['parameter-names'].keys())
    parameter_names.sort()
    assert len(parameter_names) == 4
    assert parameter_names == ['AIRT', 'SST', 'UWND', 'VWND']

    # no coords parameter
    rsp_headers, code, response = api_.get_collection_edr_query(
        req, 'icoads-sst', None, 'position')
    assert code == HTTPStatus.BAD_REQUEST

    # bad query type
    req = mock_request({'coords': 'POINT(11 11)'})
    rsp_headers, code, response = api_.get_collection_edr_query(
        req, 'icoads-sst', None, 'corridor')
    assert code == HTTPStatus.BAD_REQUEST

    # bad coords parameter
    req = mock_request({'coords': 'gah'})
    rsp_headers, code, response = api_.get_collection_edr_query(
        req, 'icoads-sst', None, 'position')
    assert code == HTTPStatus.BAD_REQUEST

    # bad parameter-name parameter
    req = mock_request({
        'coords': 'POINT(11 11)', 'parameter-name': 'bad'
    })
    rsp_headers, code, response = api_.get_collection_edr_query(
        req, 'icoads-sst', None, 'position')
    assert code == HTTPStatus.BAD_REQUEST

    # all parameters
    req = mock_request({'coords': 'POINT(11 11)'})
    rsp_headers, code, response = api_.get_collection_edr_query(
        req, 'icoads-sst', None, 'position')
    assert code == HTTPStatus.OK

    data = json.loads(response)

    axes = list(data['domain']['axes'].keys())
    axes.sort()
    assert len(axes) == 3
    assert axes == ['TIME', 'x', 'y']

    assert data['domain']['axes']['x']['start'] == 11.0
    assert data['domain']['axes']['x']['stop'] == 11.0
    assert data['domain']['axes']['y']['start'] == 11.0
    assert data['domain']['axes']['y']['stop'] == 11.0

    parameters = list(data['parameters'].keys())
    parameters.sort()
    assert len(parameters) == 4
    assert parameters == ['AIRT', 'SST', 'UWND', 'VWND']

    # single parameter
    req = mock_request({
        'coords': 'POINT(11 11)', 'parameter-name': 'SST'
    })
    rsp_headers, code, response = api_.get_collection_edr_query(
        req, 'icoads-sst', None, 'position')
    assert code == HTTPStatus.OK

    data = json.loads(response)

    assert len(data['parameters'].keys()) == 1
    assert list(data['parameters'].keys())[0] == 'SST'

    # some data
    req = mock_request({
        'coords': 'POINT(11 11)', 'datetime': '2000-01-16'
    })
    rsp_headers, code, response = api_.get_collection_edr_query(
        req, 'icoads-sst', None, 'position')
    assert code == HTTPStatus.OK

    # no data
    req = mock_request({
        'coords': 'POINT(11 11)', 'datetime': '2000-01-17'
    })
    rsp_headers, code, response = api_.get_collection_edr_query(
        req, 'icoads-sst', None, 'position')
    assert code == HTTPStatus.NO_CONTENT

    # position no coords
    req = mock_request({
        'datetime': '2000-01-17'
    })
    rsp_headers, code, response = api_.get_collection_edr_query(
        req, 'icoads-sst', None, 'position')
    assert code == HTTPStatus.BAD_REQUEST

    # cube bbox parameter 4 dimensional
    req = mock_request({
        'bbox': '0,0,10,10'
    })
    rsp_headers, code, response = api_.get_collection_edr_query(
        req, 'icoads-sst', None, 'cube')
    assert code == HTTPStatus.OK

    # cube bad bbox parameter
    req = mock_request({
        'bbox': '0,0,10'
    })
    rsp_headers, code, response = api_.get_collection_edr_query(
        req, 'icoads-sst', None, 'cube')
    assert code == HTTPStatus.BAD_REQUEST

    # cube no bbox parameter
    req = mock_request({})
    rsp_headers, code, response = api_.get_collection_edr_query(
        req, 'icoads-sst', None, 'cube')
    assert code == HTTPStatus.BAD_REQUEST


def test_validate_bbox():
    assert validate_bbox('1,2,3,4') == [1, 2, 3, 4]
    assert validate_bbox('1,2,3,4,5,6') == [1, 2, 3, 4, 5, 6]
    assert validate_bbox('-142,42,-52,84') == [-142, 42, -52, 84]
    assert (validate_bbox('-142.1,42.12,-52.22,84.4') ==
            [-142.1, 42.12, -52.22, 84.4])
    assert (validate_bbox('-142.1,42.12,-5.28,-52.22,84.4,7.39') ==
            [-142.1, 42.12, -5.28, -52.22, 84.4, 7.39])

    assert (validate_bbox('177.0,65.0,-177.0,70.0') ==
            [177.0, 65.0, -177.0, 70.0])

    with pytest.raises(ValueError):
        validate_bbox('1,2,4')

    with pytest.raises(ValueError):
        validate_bbox('1,2,4,5,6')

    with pytest.raises(ValueError):
        validate_bbox('3,4,1,2')

    with pytest.raises(ValueError):
        validate_bbox('1,2,6,4,5,3')


def test_validate_datetime():
    config = yaml_load('''
        temporal:
            begin: 2000-10-30T18:24:39Z
            end: 2007-10-30T08:57:29Z
    ''')

    # test time instant
    assert validate_datetime(config, '2004') == '2004'
    assert validate_datetime(config, '2004-10') == '2004-10'
    assert validate_datetime(config, '2001-10-30') == '2001-10-30'

    with pytest.raises(ValueError):
        _ = validate_datetime(config, '2009-10-30')
    with pytest.raises(ValueError):
        _ = validate_datetime(config, '2000-09-09')
    with pytest.raises(ValueError):
        _ = validate_datetime(config, '2000-10-30T17:24:39Z')
    with pytest.raises(ValueError):
        _ = validate_datetime(config, '2007-10-30T08:58:29Z')

    # test time envelope
    assert validate_datetime(config, '2004/2005') == '2004/2005'
    assert validate_datetime(config, '2004-10/2005-10') == '2004-10/2005-10'
    assert (validate_datetime(config, '2001-10-30/2002-10-30') ==
            '2001-10-30/2002-10-30')
    assert validate_datetime(config, '2004/..') == '2004/..'
    assert validate_datetime(config, '../2005') == '../2005'
    assert validate_datetime(config, '2004/') == '2004/..'
    assert validate_datetime(config, '/2005') == '../2005'
    assert validate_datetime(config, '2004-10/2005-10') == '2004-10/2005-10'
    assert (validate_datetime(config, '2001-10-30/2002-10-30') ==
            '2001-10-30/2002-10-30')

    with pytest.raises(ValueError):
        _ = validate_datetime(config, '2007-11-01/..')
    with pytest.raises(ValueError):
        _ = validate_datetime(config, '2009/..')
    with pytest.raises(ValueError):
        _ = validate_datetime(config, '../2000-09')
    with pytest.raises(ValueError):
        _ = validate_datetime(config, '../1999')


@pytest.mark.parametrize("value, expected", [
    ('time(2000-11-11)', {'time': ['2000-11-11']}),
    ('time("2000-11-11")', {'time': ['2000-11-11']}),
    ('time("2000-11-11T00:11:11")', {'time': ['2000-11-11T00:11:11']}),
    ('time("2000-11-11T11:12:13":"2021-12-22T:13:33:33")', {'time': ['2000-11-11T11:12:13', '2021-12-22T:13:33:33']}),  # noqa
    ('lat(40)', {'lat': [40]}),
    ('lat(0:40)', {'lat': [0, 40]}),
    ('foo("bar")', {'foo': ['bar']}),
    ('foo("bar":"baz")', {'foo': ['bar', 'baz']})
])
def test_validate_subset(value, expected):
    assert validate_subset(value) == expected

    with pytest.raises(ValueError):
        validate_subset('foo("bar)')


def test_get_exception(config, api_):
    d = api_.get_exception(500, {}, 'json', 'NoApplicableCode', 'oops')
    assert d[0] == {}
    assert d[1] == 500
    content = json.loads(d[2])
    assert content['code'] == 'NoApplicableCode'
    assert content['description'] == 'oops'

    d = api_.get_exception(500, {}, 'html', 'NoApplicableCode', 'oops')
    assert d[0] == {'Content-Type': 'text/html'}<|MERGE_RESOLUTION|>--- conflicted
+++ resolved
@@ -941,7 +941,6 @@
     assert code == HTTPStatus.BAD_REQUEST
 
 
-<<<<<<< HEAD
 def test_get_collection_items_crs(config, api_):
 
     # Invalid CRS query parameter
@@ -1029,7 +1028,8 @@
 
                 assert loc_out.equals_exact(loc_transf, 1e-5)
                 break
-=======
+
+
 def test_manage_collection_item_read_only_options_req(config, api_):
     """Test OPTIONS request on a read-only items endpoint"""
     req = mock_request()
@@ -1064,7 +1064,6 @@
         req, 'options', 'obs', 'ressource_id')
     assert code == HTTPStatus.OK
     assert rsp_headers['Allow'] == 'HEAD, GET, PUT, DELETE'
->>>>>>> 466a1df7
 
 
 def test_describe_collections_enclosures(config_enclosure, enclosure_api):
@@ -1155,98 +1154,6 @@
     assert feature['properties']['stn_id'] == 35
     assert 'prev' not in feature['links']
     assert 'next' not in feature['links']
-
-
-def test_get_collection_item_crs(config, api_):
-
-    # Invalid CRS query parameter
-    req = mock_request({'crs': '4326'})
-    rsp_headers, code, response = api_.get_collection_item(
-        req, 'norway_pop', '1015',
-    )
-
-    assert code == HTTPStatus.BAD_REQUEST
-
-    # Unsupported CRS
-    req = mock_request(
-        {'crs': 'http://www.opengis.net/def/crs/EPSG/0/32633'}
-    )
-    rsp_headers, code, response = api_.get_collection_item(
-        req, 'norway_pop', '1015',
-    )
-
-    assert code == HTTPStatus.BAD_REQUEST
-
-    # Supported CRSs
-    default_crs = 'http://www.opengis.net/def/crs/OGC/1.3/CRS84'
-    storage_crs = 'http://www.opengis.net/def/crs/EPSG/0/25833'
-    crs_4258 = 'http://www.opengis.net/def/crs/EPSG/0/4258'
-    supported_crs_list = [default_crs, storage_crs, crs_4258]
-
-    for crs in supported_crs_list:
-        req = mock_request({'crs': crs})
-        rsp_headers, code, response = api_.get_collection_item(
-            req, 'norway_pop', '1015',
-        )
-
-        assert code == HTTPStatus.OK
-        assert rsp_headers['Content-Crs'] == f'<{crs}>'
-
-    # Without CRS query parameter (returns in default CRS)
-    req = mock_request()
-    rsp_headers, code, response = api_.get_collection_item(
-        req, 'norway_pop', '1015',
-    )
-
-    assert code == HTTPStatus.OK
-    assert rsp_headers['Content-Crs'] == f'<{default_crs}>'
-
-    feature_wgs84 = json.loads(response)
-
-    # With CRS query parameter resulting in coordinates transformation
-    req = mock_request({'crs': crs_4258})
-    rsp_headers, code, response = api_.get_collection_item(
-        req, 'norway_pop', '1015',
-    )
-
-    assert code == HTTPStatus.OK
-    assert rsp_headers['Content-Crs'] == f'<{crs_4258}>'
-
-    feature_4258 = json.loads(response)
-    transform_func = pyproj.Transformer.from_crs(
-        get_crs_from_uri(default_crs),
-        pyproj.CRS.from_epsg(4258),
-        always_xy=False,
-    ).transform
-    loc_transf = Point(
-        transform_func(*feature_wgs84['geometry']['coordinates'])
-    )
-    loc_4258 = Point(*feature_4258['geometry']['coordinates'])
-
-    assert loc_4258.equals_exact(loc_transf, 1e-5)
-
-    # With CRS query parameter not resulting in coordinate
-    # transformation as storageCRS used.
-    req = mock_request({'crs': storage_crs})
-    rsp_headers, code, response = api_.get_collection_item(
-        req, 'norway_pop', '1015',
-    )
-
-    assert code == HTTPStatus.OK
-    assert rsp_headers['Content-Crs'] == f'<{storage_crs}>'
-
-    feature_25833 = json.loads(response)
-    transform_func = pyproj.Transformer.from_crs(
-        pyproj.CRS.from_epsg(4258),
-        pyproj.CRS.from_epsg(25833),
-        always_xy=False,
-    ).transform
-    loc_transf = Point(
-        transform_func(*feature_4258['geometry']['coordinates'])
-    )
-    loc_25833 = Point(*feature_25833['geometry']['coordinates'])
-
-    assert loc_25833.equals_exact(loc_transf, 1e-5)
 
 
 def test_get_collection_item_json_ld(config, api_):
