--- conflicted
+++ resolved
@@ -39,24 +39,16 @@
 
 from pyld import jsonld
 import pytest
-<<<<<<< HEAD
 import pyproj
 from shapely.geometry import Point
-=======
->>>>>>> 48b5b3b1
 
 from pygeoapi.api import (
     API, APIRequest, FORMAT_TYPES, validate_bbox, validate_datetime,
     validate_subset, F_HTML, F_JSON, F_JSONLD, F_GZIP, __version__
 )
-<<<<<<< HEAD
-from pygeoapi.util import yaml_load, get_crs_from_uri
+from pygeoapi.util import yaml_load, get_crs_from_uri, get_api_rules, get_base_url
 
 from .util import get_test_file_path, mock_request
-=======
-from pygeoapi.util import yaml_load, get_api_rules, get_base_url
-from .util import get_test_file_path, mock_request, mock_flask, mock_starlette
->>>>>>> 48b5b3b1
 
 LOGGER = logging.getLogger(__name__)
 
